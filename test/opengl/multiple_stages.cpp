--- conflicted
+++ resolved
@@ -16,11 +16,7 @@
     h.bound(c, 0, 3).compute_root();
     g.bound(c, 0, 3).compute_root().glsl(x, y, c);
 
-<<<<<<< HEAD
-    Buffer<uint8_t> result = f.realize(10, 10, 3);
-=======
-    Image<uint8_t> result = f.realize(10, 10, 3, target);
->>>>>>> 5d77cf8d
+    Buffer<uint8_t> result = f.realize(10, 10, 3, target);
     result.copy_to_host();
 
     for (int i=0; i<10; i++) {
@@ -42,12 +38,7 @@
     f2.bound(c, 0, 3).glsl(x, y, c).compute_root();
     g2.bound(c, 0, 3).glsl(x, y, c);
 
-<<<<<<< HEAD
-    Buffer<float> result2 = g2.realize(10, 10, 3);
-=======
-    Image<float> result2 = g2.realize(10, 10, 3, target);
->>>>>>> 5d77cf8d
-
+    Buffer<float> result2 = g2.realize(10, 10, 3, target);
     for (int i=0; i<10; i++) {
         for (int j=0; j<10; j++) {
             for (int k=0; k<3; k++) {
