#include "fcam/Demosaic.h"
#include "fcam/Demosaic_ARM.h"

#include "benchmark.h"
#include "curved.h"
#include "halide_image.h"
#include "halide_image_io.h"
#include "halide_malloc_trace.h"

#include <cstdint>
#include <cstdio>
#include <cstdlib>
#include <cassert>

#if defined(__hexagon__)
#include "hexagon_standalone.h"
#include "io.h"
#define IMGEXT_IN ".pgm"
#define IMGEXT    ".ppm"
#else
#define IMGEXT_IN ".png"
#define IMGEXT    ".png"
#endif

using namespace Halide::Tools;

int main(int argc, char **argv) {
    if (argc < 7) {
        printf("Usage: ./process raw" IMGEXT_IN " color_temp gamma contrast timing_iterations output" IMGEXT "\n"
               "e.g. ./process raw" IMGEXT_IN " 3200 2 50 5 output" IMGEXT);
        return 0;
    }

    fprintf(stderr, "input: %s\n", argv[1]);
<<<<<<< HEAD
=======
#ifdef HL_MEMINFO
    halide_enable_malloc_trace();
#endif

>>>>>>> a4cdaa02
    Image<uint16_t> input = load_image(argv[1]);
    fprintf(stderr, "       %d %d\n", input.width(), input.height());
    // save_image(input, "input.pgm");
    // fprintf(stderr, "       input.pgm\n");

#if defined(__hexagon__)
    Image<uint8_t> output(((input.width() - 32)/32)*32, ((input.height() - 48)/32)*32, 3);
#else
    Image<uint8_t> output(((input.width() - 32)/32)*32, ((input.height() - 24)/32)*32, 3);
#endif
<<<<<<< HEAD
=======

#ifdef HL_MEMINFO
    info(input, "input");
    stats(input, "input");
    // dump(input, "input");
#endif
>>>>>>> a4cdaa02

    // These color matrices are for the sensor in the Nokia N900 and are
    // taken from the FCam source.
    float _matrix_3200[][4] = {{ 1.6697f, -0.2693f, -0.4004f, -42.4346f},
                                {-0.3576f,  1.0615f,  1.5949f, -37.1158f},
                                {-0.2175f, -1.8751f,  6.9640f, -26.6970f}};

    float _matrix_7000[][4] = {{ 2.2997f, -0.4478f,  0.1706f, -39.0923f},
                                {-0.3826f,  1.5906f, -0.2080f, -25.4311f},
                                {-0.0888f, -0.7344f,  2.2832f, -20.0826f}};
    Image<float> matrix_3200(4, 3), matrix_7000(4, 3);
    for (int i = 0; i < 3; i++) {
        for (int j = 0; j < 4; j++) {
            matrix_3200(j, i) = _matrix_3200[i][j];
            matrix_7000(j, i) = _matrix_7000[i][j];
        }
    }

    float color_temp = atof(argv[2]);
    float gamma = atof(argv[3]);
    float contrast = atof(argv[4]);
    int timing_iterations = atoi(argv[5]);
    int blackLevel = 25;
    int whiteLevel = 1023;

    double best;
#if defined(__hexagon__)
    long long start_time = 0;
    long long total_cycles = 0;
    SIM_ACQUIRE_HVX;
#if LOG2VLEN == 7
    SIM_SET_HVX_DOUBLE_MODE;
#endif
#endif

#ifdef FCAMLUT
    // Prepare the luminance lookup table
    // compute it once ahead of time outside of main timing loop
    unsigned char * _lut = new unsigned char[whiteLevel+1];
#ifdef PCYCLES
    RESET_PMU();
    start_time = READ_PCYCLES();
#endif
    best = benchmark(timing_iterations, 1, [&]() {
    FCam::makeLUT(contrast, blackLevel, whiteLevel, gamma, _lut);
    });
#ifdef PCYCLES
    total_cycles = READ_PCYCLES() - start_time;
    DUMP_PMU();
    fprintf(stderr, "makeLUT:\t%0.4f cycles/pixel\n",
            (float)total_cycles/output.height()/output.width()/timing_iterations);
#else
    fprintf(stderr, "makeLUT:\t%gus\n", best * 1e6);
#endif
    Image<unsigned char> lut(whiteLevel+1);
    for (int i = 0; i < whiteLevel+1; i++) {
        lut(i) = _lut[i];
    }
#ifdef DBGLUT
    for (int i = 0; i < whiteLevel+1; i++) {
        if (i%16 == 0) fprintf(stderr, "\n%4d: ", i);
        fprintf(stderr, "%4d ", _lut[i]);
    }
    fprintf(stderr, "\n");
#endif
#endif // FCAMLUT

#ifdef PCYCLES
    RESET_PMU();
    start_time = READ_PCYCLES();
#endif
    best = benchmark(timing_iterations, 1, [&]() {
        curved(color_temp, gamma, contrast, blackLevel, whiteLevel,
               input, matrix_3200, matrix_7000,
#ifdef FCAMLUT
               lut,
#endif
               output);
    });
#ifdef PCYCLES
    total_cycles = READ_PCYCLES() - start_time;
    DUMP_PMU();
    fprintf(stderr, "Halide:\t%0.4f cycles/pixel\n",
            (float)total_cycles/output.height()/output.width()/timing_iterations);
#else
    fprintf(stderr, "Halide:\t%gus\n", best * 1e6);
#endif
    fprintf(stderr, "output: %s\n", argv[6]);
#ifndef NOSAVE
    save_image(output, argv[6]);
#endif
    fprintf(stderr, "        %d %d\n", output.width(), output.height());

#if defined(__hexagon__)
    SIM_RELEASE_HVX;
#if DEBUG
    printf ("Done calling the halide func. and released the vector context\n");
#endif
#endif

#ifndef NOFCAM
#if defined(__hexagon__)
    // The C ref output will have a width that is a multiple of 40, and a height
    // which is a multiple of 24.
    Image<uint8_t> output_c(((input.width() - 32)/40)*40, ((input.height() - 48)/24)*24, 3);
#else
    Image<uint8_t> output_c(output.width(), output.height(), output.channels());
#endif
#ifdef PCYCLES
    RESET_PMU();
    start_time = READ_PCYCLES();
#endif
    best = benchmark(timing_iterations, 1, [&]() {
        FCam::demosaic(input, output_c, color_temp, contrast, true, blackLevel, whiteLevel, gamma
#ifdef FCAMLUT
                        , _lut
#endif
                        );
    });
#ifdef PCYCLES
    total_cycles = READ_PCYCLES() - start_time;
    DUMP_PMU();
    fprintf(stderr, "C++:\t%0.4f cycles/pixel\n",
            (float)total_cycles/output_c.height()/output_c.width()/timing_iterations);
#else
    fprintf(stderr, "C++:\t%gus\n", best * 1e6);
#endif
    fprintf(stderr, "output_c: fcam_c" IMGEXT "\n");
#ifndef NOSAVE
    save_image(output_c, "fcam_c" IMGEXT);
#endif
    fprintf(stderr, "        %d %d\n", output_c.width(), output_c.height());

#if not defined(__hexagon__)
    Image<uint8_t> output_asm(output_c.width(), output_c.height(), output_c.channels());
    best = benchmark(timing_iterations, 1, [&]() {
        FCam::demosaic_ARM(input, output_asm, color_temp, contrast, true, blackLevel, whiteLevel, gamma
#ifdef FCAMLUT
                        , _lut
#endif
                        );
    });
    fprintf(stderr, "ASM:\t%gus\n", best * 1e6);
    fprintf(stderr, "output_asm: fcam_arm" IMGEXT "\n");
#ifndef NOSAVE
    save_image(output_asm, "fcam_arm" IMGEXT);
#endif
    fprintf(stderr, "        %d %d\n", output_asm.width(), output_asm.height());
#endif

#endif // NOFCAM

    // Timings on N900 as of SIGGRAPH 2012 camera ready are (best of 10)
    // Halide: 722ms, FCam: 741ms

    return 0;
}<|MERGE_RESOLUTION|>--- conflicted
+++ resolved
@@ -32,13 +32,10 @@
     }
 
     fprintf(stderr, "input: %s\n", argv[1]);
-<<<<<<< HEAD
-=======
 #ifdef HL_MEMINFO
     halide_enable_malloc_trace();
 #endif
 
->>>>>>> a4cdaa02
     Image<uint16_t> input = load_image(argv[1]);
     fprintf(stderr, "       %d %d\n", input.width(), input.height());
     // save_image(input, "input.pgm");
@@ -49,15 +46,12 @@
 #else
     Image<uint8_t> output(((input.width() - 32)/32)*32, ((input.height() - 24)/32)*32, 3);
 #endif
-<<<<<<< HEAD
-=======
 
 #ifdef HL_MEMINFO
     info(input, "input");
     stats(input, "input");
     // dump(input, "input");
 #endif
->>>>>>> a4cdaa02
 
     // These color matrices are for the sensor in the Nokia N900 and are
     // taken from the FCam source.
