--- conflicted
+++ resolved
@@ -518,51 +518,34 @@
     } else {
         // It's a derived name, so just rewrite the split or rename that defines it.
         bool found = false;
-<<<<<<< HEAD
         for (size_t i = schedule.splits().size(); i > 0; i--) {
-            if (schedule.splits()[i-1].inner == old_name) {
-                schedule.splits()[i-1].inner = new_name;
-                found = true;
-                break;
-            }
-            if (schedule.splits()[i-1].outer == old_name) {
-                schedule.splits()[i-1].outer = new_name;
-                found = true;
-                break;
-            }
-            if (schedule.splits()[i-1].old_var == old_name) {
-                user_error << "Can't rename a variable " << old_name
-                           << " because it has already been renamed or split.\n";
-=======
-        for (size_t i = schedule.splits.size(); i > 0; i--) {
-            if (schedule.splits[i-1].is_fuse()) {
-                if (schedule.splits[i-1].inner == old_name ||
-                    schedule.splits[i-1].outer == old_name) {
+            if (schedule.splits()[i-1].is_fuse()) {
+                if (schedule.splits()[i-1].inner == old_name ||
+                    schedule.splits()[i-1].outer == old_name) {
                     user_error << "Can't rename a variable " << old_name
                                << " because it has already been fused into "
-                               << schedule.splits[i-1].old_var << "\n";
+                               << schedule.splits()[i-1].old_var << "\n";
                 }
-                if (schedule.splits[i-1].old_var == old_name) {
-                    schedule.splits[i-1].old_var = new_name;
+                if (schedule.splits()[i-1].old_var == old_name) {
+                    schedule.splits()[i-1].old_var = new_name;
                     found = true;
                     break;
                 }
             } else {
-                if (schedule.splits[i-1].inner == old_name) {
-                    schedule.splits[i-1].inner = new_name;
+                if (schedule.splits()[i-1].inner == old_name) {
+                    schedule.splits()[i-1].inner = new_name;
                     found = true;
                     break;
                 }
-                if (schedule.splits[i-1].outer == old_name) {
-                    schedule.splits[i-1].outer = new_name;
+                if (schedule.splits()[i-1].outer == old_name) {
+                    schedule.splits()[i-1].outer = new_name;
                     found = true;
                     break;
                 }
-                if (schedule.splits[i-1].old_var == old_name) {
+                if (schedule.splits()[i-1].old_var == old_name) {
                     user_error << "Can't rename a variable " << old_name
                                << " because it has already been renamed or split.\n";
                 }
->>>>>>> 1f7a2c88
             }
         }
         user_assert(found) << "Rename failed: Old name: " << old_name
