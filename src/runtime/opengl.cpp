#include "runtime_internal.h"
#include "device_interface.h"
#include "HalideRuntimeOpenGL.h"
#include "mini_opengl.h"

// This constant is used to indicate that the application will take
// responsibility for binding the output render target before calling the
// Halide function.
#define HALIDE_OPENGL_RENDER_TARGET ((uint64_t)-1)

// Implementation note: all function that directly or indirectly access the
// runtime state in halide_opengl_state must be declared as WEAK, otherwise
// the behavior at runtime is undefined.

// List of all OpenGL functions used by the runtime. The list is used to
// declare and initialize the dispatch table in OpenGLState below.
#define USED_GL_FUNCTIONS                                               \
    GLFUNC(PFNGLDELETETEXTURESPROC, DeleteTextures);                    \
    GLFUNC(PFNGLGENTEXTURESPROC, GenTextures);                          \
    GLFUNC(PFNGLBINDTEXTUREPROC, BindTexture);                          \
    GLFUNC(PFNGLGETERRORPROC, GetError);                                \
    GLFUNC(PFNGLVIEWPORTPROC, Viewport);                                \
    GLFUNC(PFNGLGENBUFFERSPROC, GenBuffers);                            \
    GLFUNC(PFNGLDELETEBUFFERSPROC, DeleteBuffers);                      \
    GLFUNC(PFNGLBINDBUFFERPROC, BindBuffer);                            \
    GLFUNC(PFNGLBUFFERDATAPROC, BufferData);                            \
    GLFUNC(PFNGLTEXPARAMETERIPROC, TexParameteri);                      \
    GLFUNC(PFNGLTEXIMAGE2DPROC, TexImage2D);                            \
    GLFUNC(PFNGLTEXSUBIMAGE2DPROC, TexSubImage2D);                      \
    GLFUNC(PFNGLDISABLEPROC, Disable);                                  \
    GLFUNC(PFNGLCREATESHADERPROC, CreateShader);                        \
    GLFUNC(PFNGLACTIVETEXTUREPROC, ActiveTexture);                      \
    GLFUNC(PFNGLSHADERSOURCEPROC, ShaderSource);                        \
    GLFUNC(PFNGLCOMPILESHADERPROC, CompileShader);                      \
    GLFUNC(PFNGLGETSHADERIVPROC, GetShaderiv);                          \
    GLFUNC(PFNGLGETSHADERINFOLOGPROC, GetShaderInfoLog);                \
    GLFUNC(PFNGLDELETESHADERPROC, DeleteShader);                        \
    GLFUNC(PFNGLCREATEPROGRAMPROC, CreateProgram);                      \
    GLFUNC(PFNGLATTACHSHADERPROC, AttachShader);                        \
    GLFUNC(PFNGLLINKPROGRAMPROC, LinkProgram);                          \
    GLFUNC(PFNGLGETPROGRAMIVPROC, GetProgramiv);                        \
    GLFUNC(PFNGLGETPROGRAMINFOLOGPROC, GetProgramInfoLog);              \
    GLFUNC(PFNGLUSEPROGRAMPROC, UseProgram);                            \
    GLFUNC(PFNGLDELETEPROGRAMPROC, DeleteProgram);                      \
    GLFUNC(PFNGLGETUNIFORMLOCATIONPROC, GetUniformLocation);            \
    GLFUNC(PFNGLUNIFORM1IVPROC, Uniform1iv);                            \
    GLFUNC(PFNGLUNIFORM2IVPROC, Uniform2iv);                            \
    GLFUNC(PFNGLUNIFORM2IVPROC, Uniform4iv);                            \
    GLFUNC(PFNGLUNIFORM1FVPROC, Uniform1fv);                            \
    GLFUNC(PFNGLUNIFORM1FVPROC, Uniform4fv);                            \
    GLFUNC(PFNGLGENFRAMEBUFFERSPROC, GenFramebuffers);                  \
    GLFUNC(PFNGLDELETEFRAMEBUFFERSPROC, DeleteFramebuffers);            \
    GLFUNC(PFNGLCHECKFRAMEBUFFERSTATUSPROC, CheckFramebufferStatus);    \
    GLFUNC(PFNGLBINDFRAMEBUFFERPROC, BindFramebuffer);                  \
    GLFUNC(PFNGLFRAMEBUFFERTEXTURE2DPROC, FramebufferTexture2D);        \
    GLFUNC(PFNGLGETATTRIBLOCATIONPROC, GetAttribLocation);              \
    GLFUNC(PFNGLVERTEXATTRIBPOINTERPROC, VertexAttribPointer);          \
    GLFUNC(PFNGLDRAWELEMENTSPROC, DrawElements);                        \
    GLFUNC(PFNGLENABLEVERTEXATTRIBARRAYPROC, EnableVertexAttribArray);  \
    GLFUNC(PFNGLDISABLEVERTEXATTRIBARRAYPROC, DisableVertexAttribArray); \
    GLFUNC(PFNGLPIXELSTOREIPROC, PixelStorei);                          \
    GLFUNC(PFNGLREADPIXELS, ReadPixels);                                \
    GLFUNC(PFNGLGETSTRINGPROC, GetString);                              \
    GLFUNC(PFNGLGETINTEGERV, GetIntegerv);

// List of all OpenGL functions used by the runtime, which may not
// exist due to an older or less capable version of GL. In using any
// of these functions, code must test if they are NULL.
#define OPTIONAL_GL_FUNCTIONS                                           \
    GLFUNC(PFNGLGENVERTEXARRAYS, GenVertexArrays);                      \
    GLFUNC(PFNGLBINDVERTEXARRAY, BindVertexArray);                      \
    GLFUNC(PFNGLDELETEVERTEXARRAYS, DeleteVertexArrays);                \
    GLFUNC(PFNDRAWBUFFERS, DrawBuffers)

// ---------- Types ----------

using namespace Halide::Runtime::Internal;

namespace Halide { namespace Runtime { namespace Internal { namespace OpenGL {

extern WEAK halide_device_interface opengl_device_interface;

WEAK const char *gl_error_name(int32_t err) {
  const char *result;
  switch (err) {
  case 0x500:
    result = "GL_INVALID_ENUM";
    break;
  case 0x501:
    result = "GL_INVALID_VALUE";
    break;
  case 0x502:
    result = "GL_INVALID_OPERATION";
    break;
  case 0x503:
    result = "GL_STACK_OVERFLOW";
    break;
  case 0x504:
    result = "GL_STACK_UNDERFLOW";
    break;
  case 0x505:
    result = "GL_OUT_OF_MEMORY";
    break;
  case 0x506:
    result = "GL_INVALID_FRAMEBUFFER_OPERATION";
    break;
  case 0x507:
    result = "GL_CONTEXT_LOST";
    break;
  case 0x8031:
    result = "GL_TABLE_TOO_LARGE";
    break;
  default:
    result = "<unknown GL error>";
    break;
  }
  return result;
}


enum OpenGLProfile {
    OpenGL,
    OpenGLES
};

struct Argument {
    // The kind of data stored in an argument
    enum Kind {
        Invalid,
        Uniform,                        // uniform variable
        Varying,                        // varying attribute
        Inbuf,                          // input texture
        Outbuf                          // output texture
    };

    // The elementary data type of the argument
    enum Type {
        Void, Bool, Float, Int8, Int16, Int32, UInt8, UInt16, UInt32
    };

    char *name;
    Kind kind;
    Type type;
    Argument *next;
};

struct KernelInfo {
    char *source;
    Argument *arguments;
    GLuint shader_id;
    GLuint program_id;
};

// Information about each known texture.
struct TextureInfo {
    GLuint id;
    GLint min[4];
    GLint extent[4];
    bool halide_allocated;              // allocated by us or host app?
    TextureInfo *next;
};

struct ModuleState {
    KernelInfo *kernel;
    ModuleState *next;
};

// All persistent state maintained by the runtime.
struct GlobalState {
    void init();
    bool CheckAndReportError(void *user_context, const char *location);

    bool initialized;

    // Information about the OpenGL platform we're running on.
    OpenGLProfile profile;
    int major_version, minor_version;
    bool have_vertex_array_objects;
    bool have_texture_rg;
    bool have_texture_float;

    // Various objects shared by all filter kernels
    GLuint framebuffer_id;
    GLuint vertex_array_object;
    GLuint vertex_buffer;
    GLuint element_buffer;

    // A list of all textures that are still active
    TextureInfo *textures;

    // Declare pointers used OpenGL functions
#define GLFUNC(PTYPE,VAR) PTYPE VAR
    USED_GL_FUNCTIONS;
    OPTIONAL_GL_FUNCTIONS;
#undef GLFUNC
};

WEAK bool GlobalState::CheckAndReportError(void *user_context, const char *location) {
    GLenum err = GetError();
    if (err != GL_NO_ERROR) {
        error(user_context) << "OpenGL error " << gl_error_name(err) << "(" << (int)err << ")" <<
            " at " << location << ".\n" ;
        return true;
    }
    return false;
}


WEAK GlobalState global_state;

// A list of module-specific state. Each module corresponds to a single Halide filter
WEAK ModuleState *state_list;

WEAK const char *kernel_marker = "/// KERNEL ";
WEAK const char *input_marker  = "/// IN_BUFFER ";
WEAK const char *output_marker = "/// OUT_BUFFER ";
WEAK const char *uniform_marker    = "/// UNIFORM ";
WEAK const char *varying_marker    = "/// VARYING ";

// ---------- Helper functions ----------

WEAK char *strndup(const char *s, size_t n) {
    char *p = (char*)malloc(n+1);
    memcpy(p, s, n);
    p[n] = '\0';
    return p;
}

WEAK void debug_buffer(void *user_context, buffer_t *buf) {
    debug(user_context)
        << "  dev: " << buf->dev << "\n"
        << "  texture_id: " << (GLuint)halide_get_device_handle(buf->dev) << "\n"
        << "  host: " << buf->host << "\n"
        << "  extent: " << buf->extent[0] << " " << buf->extent[1]
        << " " << buf->extent[2] << " " << buf->extent[3] <<  "\n"
        << "  stride: " << buf->stride[0] << " " << buf->stride[1]
        << " " << buf->stride[2] << " " << buf->stride[3] <<  "\n"
        << "  min: " << buf->min[0] << " " << buf->min[1]
        << " " << buf->min[2] << " " << buf->min[3] <<  "\n"
        << "  elem_size: " << buf->elem_size << "\n"
        << "  host_dirty: " << buf->host_dirty << "\n"
        << "  dev_dirty: " << buf->dev_dirty << "\n";
}

WEAK GLuint make_shader(void *user_context, GLenum type,
                        const char *source, GLint *length) {
#ifdef DEBUG_RUNTIME
{
    // Output the shader source with a larger statically sized printer
    // TODO: The debug(..) printer should changed to handle dynamically sized
    // output
    Printer<BasicPrinter, 4*1024>(user_context)
                        << ((type == GL_VERTEX_SHADER) ? "GL_VERTEX_SHADER" : "GL_FRAGMENT_SHADER")
                        << " SOURCE:\n"
                        << source << "\n";
}
#endif

    GLuint shader = global_state.CreateShader(type);
    if (global_state.CheckAndReportError(user_context, "make_shader(1)")) {
        return 1;
    }
    if (*source == '\0') {
        debug(user_context) << "Halide GLSL: passed shader source is empty, using default.\n";
        const char *default_shader = "varying vec2 pixcoord;\n void main() { }";
        global_state.ShaderSource(shader, 1, (const GLchar **)&default_shader, NULL);
    } else {
        global_state.ShaderSource(shader, 1, (const GLchar **)&source, length);
    }
    if (global_state.CheckAndReportError(user_context, "make_shader(2)")) {
        return 1;
    }
    global_state.CompileShader(shader);
    if (global_state.CheckAndReportError(user_context, "make_shader(3)")) {
        return 1;
    }

    GLint shader_ok = 0;
    global_state.GetShaderiv(shader, GL_COMPILE_STATUS, &shader_ok);
    if (!shader_ok) {
        print(user_context) << "Could not compile shader:\n";
        GLint log_len;
        global_state.GetShaderiv(shader, GL_INFO_LOG_LENGTH, &log_len);
        char *log = (char *)malloc(log_len);
        global_state.GetShaderInfoLog(shader, log_len, NULL, log);
        print(user_context) << log << "\n";
        free(log);
        global_state.DeleteShader(shader);
        return 0;
    }
    return shader;
}

// Check whether string starts with a given prefix.
// Returns pointer to character after matched prefix if successful or NULL.
WEAK const char *match_prefix(const char *s, const char *prefix) {
    if (0 == strncmp(s, prefix, strlen(prefix))) {
        return s + strlen(prefix);
    }
    return NULL;
}

// Parse declaration of the form "type name" and construct matching Argument.
WEAK Argument *parse_argument(void *user_context, const char *src,
                              const char *end) {
    const char *name;
    Argument::Type type = Argument::Void;
    if ((name = match_prefix(src, "float "))) {
        type = Argument::Float;
    } else if ((name = match_prefix(src, "bool "))) {
        type = Argument::Bool;
    } else if ((name = match_prefix(src, "int8_t "))) {
        type = Argument::Int8;
    } else if ((name = match_prefix(src, "int16_t "))) {
        type = Argument::Int16;
    } else if ((name = match_prefix(src, "int32_t "))) {
        type = Argument::Int32;
    } else if ((name = match_prefix(src, "uint8_t "))) {
        type = Argument::UInt8;
    } else if ((name = match_prefix(src, "uint16_t "))) {
        type = Argument::UInt16;
    } else if ((name = match_prefix(src, "uint32_t "))) {
        type = Argument::UInt32;
    }
    if (type == Argument::Void) {
        error(user_context) << "Internal error: argument type not supported";
        return NULL;
    }

    Argument *arg = (Argument *)malloc(sizeof(Argument));
    arg->name = strndup(name, end - name);
    arg->type = type;
    arg->kind = Argument::Invalid;
    arg->next = 0;
    return arg;
}

// Create KernelInfo for a piece of GLSL code
WEAK KernelInfo *create_kernel(void *user_context, const char *src, int size) {
    KernelInfo *kernel = (KernelInfo *)malloc(sizeof(KernelInfo));

    kernel->source = strndup(src, size);
    kernel->arguments = NULL;
    kernel->program_id = 0;

    debug(user_context) << "Compiling GLSL kernel (size = " << size << "):\n";

    // Parse initial comment block
    const char *line = kernel->source;
    while (*line) {
        const char *next_line = strchr(line, '\n') + 1;
        if (!next_line)
            next_line = line + size;

        const char *args;
        if ((args = match_prefix(line, kernel_marker))) {
            // ignore
        } else if ((args = match_prefix(line, uniform_marker))) {
            if (Argument *arg =
                parse_argument(user_context, args, next_line - 1)) {
                arg->kind = Argument::Uniform;
                arg->next = kernel->arguments;
                kernel->arguments = arg;
            } else {
                halide_error(user_context, "Invalid VAR marker");
                goto error;
            }
        } else if ((args = match_prefix(line, varying_marker))) {
            if (Argument *arg =
                parse_argument(user_context, args, next_line - 1)) {
                arg->kind = Argument::Varying;
                arg->next = kernel->arguments;
                kernel->arguments = arg;
            } else {
                halide_error(user_context, "Invalid VARYING marker");
                goto error;
            }
        } else if ((args = match_prefix(line, input_marker))) {
            if (Argument *arg = parse_argument(user_context, args, next_line - 1)) {
                arg->kind = Argument::Inbuf;
                arg->next = kernel->arguments;
                kernel->arguments = arg;
            } else {
                error(user_context) << "Invalid IN_BUFFER marker";
                goto error;
            }
        } else if ((args = match_prefix(line, output_marker))) {
            if (Argument *arg = parse_argument(user_context, args, next_line - 1)) {
                arg->kind = Argument::Outbuf;
                arg->next = kernel->arguments;
                kernel->arguments = arg;
            } else {
                error(user_context) << "Invalid OUT_BUFFER marker";
                goto error;
            }
        } else {
            // Stop parsing if we encounter something we don't recognize
            break;
        }
        line = next_line;
    }

    // Arguments are currently in reverse order, flip the list.
    {
        Argument *cur = kernel->arguments;
        kernel->arguments = NULL;
        while (cur) {
            Argument *next = cur->next;
            cur->next = kernel->arguments;
            kernel->arguments = cur;
            cur = next;
        }
    }

    return kernel;
  error:
    free(kernel);
    return NULL;
}

// Delete all data associated with a kernel. Also release associated OpenGL
// shader and program.
WEAK void delete_kernel(void *user_context, KernelInfo *kernel) {
    global_state.DeleteProgram(kernel->program_id);
#if 0 // TODO figure out why this got deleted.
    global_state.DeleteShader(kernel->shader_id);
#endif

    Argument *arg = kernel->arguments;
    while (arg) {
        Argument *next = arg->next;
        free(arg->name);
        free(arg);
        arg = next;
    }
    free(kernel->source);
    free(kernel);
}

// Vertices and their order in a triangle strip for rendering a quad
// ranging from (-1,-1) to (1,1).
WEAK GLfloat quad_vertices[] = {
    -1.0f, -1.0f,    1.0f, -1.0f,
    -1.0f,  1.0f,    1.0f,  1.0f
};
WEAK GLuint quad_indices[] = { 0, 1, 2, 3 };

WEAK void GlobalState::init() {
    initialized = false;
    profile = OpenGL;
    major_version = 2;
    minor_version = 0;
    framebuffer_id = 0;
    vertex_array_object = vertex_buffer = element_buffer = 0;
    textures = NULL;
    have_vertex_array_objects = false;
    have_texture_rg = false;
    // Initialize all GL function pointers to NULL
#define GLFUNC(type, name) name = NULL;
    USED_GL_FUNCTIONS;
    OPTIONAL_GL_FUNCTIONS;
#undef GLFUNC
}

WEAK int load_gl_func(void *user_context, const char *name, void **ptr, bool required) {
    void *p = halide_opengl_get_proc_address(user_context, name);
    if (!p && required) {
        error(user_context) << "Could not load function pointer for " << name;
        return -1;
    }
    *ptr = p;
    return 0;
}

WEAK bool extension_supported(void *user_context, const char *name) {
    // Iterate over space delimited extension strings. Note that glGetStringi
    // is not part of GL ES 2.0, and not reliable in all implementations of
    // GL ES 3.0.
    const char *start = (const char *)global_state.GetString(GL_EXTENSIONS);
    if (!start) {
        return false;
    }
    while (const char *pos = strstr(start, name)) {
        const char *end = pos + strlen(name);
        // Ensure the found match is a full word, not a substring.
        if ((pos == start || pos[-1] == ' ') &&
            (*end == ' ' || *end == '\0')) {
            return true;
        }
        start = end;
    }

    return false;
}

// Check for availability of various version- and extension-specific features
// and hook up functions pointers as necessary
WEAK void init_extensions(void *user_context) {
    if (global_state.major_version >= 3) { // This is likely valied for both OpenGL and OpenGL ES
        load_gl_func(user_context, "glGenVertexArrays", (void**)&global_state.GenVertexArrays, false);
        load_gl_func(user_context, "glBindVertexArray", (void**)&global_state.BindVertexArray, false);
        load_gl_func(user_context, "glDeleteVertexArrays", (void**)&global_state.DeleteVertexArrays, false);
        if (global_state.GenVertexArrays && global_state.BindVertexArray && global_state.DeleteVertexArrays) {
            global_state.have_vertex_array_objects = true;
        }
    }
    load_gl_func(user_context, "glDrawBuffers", (void**)&global_state.DrawBuffers, false);

    global_state.have_texture_rg =
        global_state.major_version >= 3 ||
        (global_state.profile == OpenGL &&
         extension_supported(user_context, "GL_ARB_texture_rg")) ||
        (global_state.profile == OpenGLES &&
         extension_supported(user_context, "GL_EXT_texture_rg"));

    global_state.have_texture_float =
        (global_state.major_version >= 3) ||
        (global_state.profile == OpenGL &&
         extension_supported(user_context, "GL_ARB_texture_float")) ||
        (global_state.profile == OpenGLES &&
         extension_supported(user_context, "GL_OES_texture_float"));
}

WEAK const char *parse_int(const char *str, int *val) {
    int v = 0;
    size_t i = 0;
    while (str[i] >= '0' && str[i] <= '9') {
        v = 10 * v + (str[i] - '0');
        i++;
    }
    if (i > 0) {
        *val = v;
        return &str[i];
    }
    return NULL;
}

WEAK const char *parse_opengl_version(const char *str, int *major, int *minor) {
    str = parse_int(str, major);
    if (str == NULL || *str != '.') {
        return NULL;
    }
    return parse_int(str + 1, minor);
}

// Initialize the OpenGL-specific parts of the runtime.
WEAK int halide_opengl_init(void *user_context) {
    if (global_state.initialized) {
        return 0;
    }

    global_state.init();

    // Make a context if there isn't one
    if (halide_opengl_create_context(user_context)) {
        error(user_context) << "Failed to make OpenGL context";
        return -1;
    }

    // Initialize pointers to core OpenGL functions.
#define GLFUNC(TYPE, VAR)                                               \
    if (load_gl_func(user_context, "gl" #VAR, (void**)&global_state.VAR, true) < 0) { \
        return -1;                                                      \
    }
    USED_GL_FUNCTIONS;
#undef GLFUNC

    const char *version = (const char *)global_state.GetString(GL_VERSION);
    const char *gles_version = match_prefix(version, "OpenGL ES ");
    int major, minor;
    if (gles_version && parse_opengl_version(gles_version, &major, &minor)) {
        global_state.profile = OpenGLES;
        global_state.major_version = major;
        global_state.minor_version = minor;
    } else if (parse_opengl_version(version, &major, &minor)) {
        global_state.profile = OpenGL;
        global_state.major_version = major;
        global_state.minor_version = minor;
    } else {
        global_state.profile = OpenGL;
        global_state.major_version = 2;
        global_state.minor_version = 0;
    }
    init_extensions(user_context);
    debug(user_context)
        << "Halide running on OpenGL "
        << ((global_state.profile == OpenGL) ? "" : "ES ")
        << major << "." << minor << "\n"
        << "  vertex_array_objects: "
        << (global_state.have_vertex_array_objects ? "yes\n" : "no\n")
        << "  texture_rg: "
        << (global_state.have_texture_rg ? "yes\n" : "no\n")
        << "  texture_float: "
        << (global_state.have_texture_float ? "yes\n" : "no\n");

    // Initialize framebuffer.
    global_state.GenFramebuffers(1, &global_state.framebuffer_id);
    if (global_state.CheckAndReportError(user_context, "halide_opengl_init GenFramebuffers")) {
        return 1;
    }

    // Initialize vertex and element buffers.
    GLuint buf[2];
    global_state.GenBuffers(2, buf);
    global_state.BindBuffer(GL_ARRAY_BUFFER, buf[0]);
    global_state.BufferData(GL_ARRAY_BUFFER, sizeof(quad_vertices), quad_vertices, GL_STATIC_DRAW);
    global_state.BindBuffer(GL_ARRAY_BUFFER, 0);
    global_state.BindBuffer(GL_ELEMENT_ARRAY_BUFFER, buf[1]);
    global_state.BufferData(GL_ELEMENT_ARRAY_BUFFER, sizeof(quad_indices), quad_indices, GL_STATIC_DRAW);
    global_state.BindBuffer(GL_ELEMENT_ARRAY_BUFFER, 0);
    global_state.vertex_buffer = buf[0];
    global_state.element_buffer = buf[1];

    if (global_state.have_vertex_array_objects) {
        global_state.GenVertexArrays(1, &global_state.vertex_array_object);
        if (global_state.CheckAndReportError(user_context, "halide_opengl_init GenVertexArrays")) {
            return 1;
        }
    }

    global_state.initialized = true;
    return 0;
}

// Release all data allocated by the runtime.
//
// The OpenGL context itself is generally managed by the host application, so
// we leave it untouched.
WEAK int halide_opengl_device_release(void *user_context) {
    if (!global_state.initialized) {
        return 0;
    }

    debug(user_context) << "halide_opengl_release\n";
    global_state.DeleteFramebuffers(1, &global_state.framebuffer_id);

    ModuleState *mod = state_list;
    while (mod) {
        delete_kernel(user_context, mod->kernel);
        mod->kernel = NULL;
        ModuleState *next = mod->next;
        // do not call free(mod) to avoid dangling pointers: the module state
        // is still referenced in the code generated by Halide (see
        // CodeGen_GPU_Host::get_module_state).
        mod = next;
    }

    // Delete all textures that were allocated by us.
    TextureInfo *tex = global_state.textures;
    int freed_textures = 0;
    while (tex) {
        TextureInfo *next = tex->next;
        if (tex->halide_allocated) {
            global_state.DeleteTextures(1, &tex->id);
            if (global_state.CheckAndReportError(user_context, "halide_opengl_release DeleteTextures")) {
                return 1;
            }
            freed_textures++;
        }
        free(tex);
        tex = next;
    }

    if (freed_textures > 0) {
        debug(user_context) << "halide_opengl_release: deleted "
                            << freed_textures << " dangling texture(s).\n";
    }

    global_state.DeleteBuffers(1, &global_state.vertex_buffer);
    global_state.DeleteBuffers(1, &global_state.element_buffer);
    if (global_state.have_vertex_array_objects) {
        global_state.DeleteVertexArrays(1, &global_state.vertex_array_object);
    }

    global_state = GlobalState();

    return 0;
}

// Determine OpenGL texture format and channel type for a given buffer_t.
WEAK bool get_texture_format(void *user_context, buffer_t *buf,
                             GLint *internal_format, GLint *format, GLint *type) {
    if (buf->elem_size == 1) {
        *type = GL_UNSIGNED_BYTE;
    } else if (buf->elem_size == 2) {
        *type = GL_UNSIGNED_SHORT;
    } else if (buf->elem_size == 4) {
        *type = GL_FLOAT;
    } else {
        error(user_context) << "OpenGL: Only uint8, uint16, and float textures are supported.";
        return false;
    }

    const int channels = buf->extent[2];

    // TODO: Support GL_LUMINANCE_ALPHA for two channel textures, since this is
    // supported on both GLES 2.0 and later desktop GL versions. This will
    // require GLSL codegen to change swizzling operations since the second
    // value is stored in the alpha channel, not in the .g or .y channel of a
    // vec4 read from a texture
    if (channels == 2 && !global_state.have_texture_rg) {
      error(user_context) << "OpenGL: Two channel textures are not supported for this version of OpenGL.";
      return false;
    }

    // Common formats supported by both GLES 2.0 and GL 2.1 are selected below
    //
    switch(channels) {
    case 0:
    case 1:
      // Component groups are converted to RGBA texels with the format: LLL1
      *format = GL_LUMINANCE;
      break;
    case 2:
      // Converted to: RG01
      *format = GL_RG;
      // Converted to: LLLA
      // *format = GL_LUMINANCE_ALPHA;
      break;
    case 3:
      // Converted to RGB1
      *format = GL_RGB;
      break;
    case 4:
      *format = GL_RGBA;
      break;
    default:
      error(user_context) << "OpenGL: Invalid number of color channels: " << channels;
      return false;
    };

    switch (global_state.profile) {
    case OpenGLES:
        // For OpenGL ES, the texture format has to match the pixel format
        // since there no conversion is performed during texture transfers.
        // See OES_texture_float.
        *internal_format = *format;
        break;
    case OpenGL:
        // For desktop OpenGL, the internal format specifiers include the
        // precise data type, see ARB_texture_float.
        if (*type == GL_FLOAT) {
            switch (*format) {
            case GL_LUMINANCE:
            case GL_RG:
            case GL_LUMINANCE_ALPHA:
            case GL_RGB:
            case GL_RGBA:
              *internal_format = GL_RGBA32F;
              break;
            default:
              error(user_context) << "OpenGL: Cannot select internal format for format " << *format;
              return false;
            }
        } else {
            *internal_format = *format;
        }
        break;
    }

    return true;
}

// This function returns the width, height and number of color channels that the
// texture for the specified buffer_t will contain. It provides a single place
// to implement the logic snapping zero sized dimensions to one element.
WEAK bool get_texture_dimensions(void *user_context, buffer_t *buf, GLint &width,
                            GLint &height, GLint &channels) {

    width = buf->extent[0];
    if (width == 0) {
        error(user_context) << "Invalid extent[0]: " << width << "\n";
        return false;
    }

    // GLES 2.0 supports GL_TEXTURE_2D (plus cube map), but not 1d or 3d. If we
    // end up with a buffer that has a zero extent, set the corresponding size
    // to one.
    height = (buf->extent[1]) ? buf->extent[1] : 1;
    channels = (buf->extent[2]) ? buf->extent[2] : 1;

    return true;
}


WEAK TextureInfo *find_texture_info(GLuint tex) {
    TextureInfo *texinfo = global_state.textures;
    while (texinfo && texinfo->id != tex) {
        texinfo = texinfo->next;
    }
    return texinfo;
}

// Allocate new TextureInfo, fill it in, add to global list.
WEAK TextureInfo *new_texture_info(GLuint tex, int32_t min[4], int32_t extent[4], bool halide_allocated) {
    TextureInfo *texinfo = (TextureInfo*)malloc(sizeof(TextureInfo));
    texinfo->id = tex;
    for (int i=0; i<3; i++) {
        texinfo->min[i] = min[i];
        texinfo->extent[i] = extent[i];
    }
    texinfo->halide_allocated = halide_allocated;

    texinfo->next = global_state.textures;
    global_state.textures = texinfo;

   return texinfo;
}

// Find TextureInfo with the given texture ID and remove it from the global list,
// but DO NOT free the TextureInfo itself. If not found, return NULL.
WEAK TextureInfo *unlink_texture_info(GLuint tex) {
    TextureInfo **ptr = &global_state.textures;
    TextureInfo *texinfo = *ptr;
    for (; texinfo != NULL; ptr = &texinfo->next, texinfo = *ptr) {
        if (texinfo->id == tex) {
            *ptr = texinfo->next;
            texinfo->next = NULL;
            return texinfo;
        }
    }
    return NULL;
}
// Allocate a new texture matching the dimension and color format of the
// specified buffer.
WEAK int halide_opengl_device_malloc(void *user_context, buffer_t *buf) {
    if (int error = halide_opengl_init(user_context)) {
        return error;
    }

    if (!buf) {
        error(user_context) << "Invalid buffer";
        return 1;
    }

    // If the texture was already created by the host application, check that
    // it has the correct format. Otherwise, allocate and set up an
    // appropriate texture.
    GLuint tex = 0;
    bool halide_allocated = false;
<<<<<<< HEAD
    if (tex != 0) {
=======
    GLint width, height;
    if (buf->dev) {
>>>>>>> 97eb5420
#ifdef HAVE_GLES3
        global_state.BindTexture(GL_TEXTURE_2D, tex);
        global_state.GetTexLevelParameteriv(GL_TEXTURE_2D, 0, GL_TEXTURE_WIDTH, &width);
        global_state.GetTexLevelParameteriv(GL_TEXTURE_2D, 0, GL_TEXTURE_HEIGHT, &height);
        if (global_state.CheckAndReportError(user_context, "halide_opengl_device_malloc binding texture (GLES3)")) {
            return 1;
        }
        if (width < buf->extent[0] || height < buf->extent[1]) {
            error(user_context)
                << "Existing texture is smaller than buffer. "
                << "Texture size: " << width << "x" << height
                << ", buffer size: " << buf->extent[0] << "x" << buf->extent[1];
            return 1;
        }
#endif
        uint64_t handle = halide_get_device_handle(buf->dev);
        tex = (handle == HALIDE_OPENGL_RENDER_TARGET) ? 0 : (GLuint)handle;
    } else {
        if (buf->extent[3] > 1) {
            error(user_context) << "3D textures are not supported";
            return 1;
        }

        // Generate texture ID
        global_state.GenTextures(1, &tex);
        if (global_state.CheckAndReportError(user_context, "halide_opengl_device_malloc GenTextures")) {
            global_state.DeleteTextures(1, &tex);
            return 1;
        }

        // Set parameters for this texture: no interpolation and clamp to edges.
        global_state.BindTexture(GL_TEXTURE_2D, tex);
        global_state.TexParameteri(GL_TEXTURE_2D, GL_TEXTURE_MIN_FILTER, GL_NEAREST);
        global_state.TexParameteri(GL_TEXTURE_2D, GL_TEXTURE_MAG_FILTER, GL_NEAREST);
        global_state.TexParameteri(GL_TEXTURE_2D, GL_TEXTURE_WRAP_S, GL_CLAMP_TO_EDGE);
        global_state.TexParameteri(GL_TEXTURE_2D, GL_TEXTURE_WRAP_T, GL_CLAMP_TO_EDGE);
        if (global_state.CheckAndReportError(user_context, "halide_opengl_device_malloc binding texture")) {
            global_state.DeleteTextures(1, &tex);
            return 1;
        }

        // Create empty texture here and fill it with glTexSubImage2D later.
        GLint internal_format = 0;
        GLint format = 0;
        GLint type = GL_UNSIGNED_BYTE;
        if (!get_texture_format(user_context, buf, &internal_format, &format, &type)) {
            error(user_context) << "Invalid texture format";
            global_state.DeleteTextures(1, &tex);
            return 1;
        }

        GLint width, height, channels;
        if (!get_texture_dimensions(user_context, buf, width, height, channels)) {
            error(user_context) << "Invalid texture dimensions";
            return 1;
        }

        global_state.TexImage2D(GL_TEXTURE_2D, 0, internal_format,
                      width, height, 0, format, type, NULL);
        if (global_state.CheckAndReportError(user_context, "halide_opengl_device_malloc TexImage2D")) {
            global_state.DeleteTextures(1, &tex);
            return 1;
        }

        buf->dev = halide_new_device_wrapper(tex, &opengl_device_interface);
        if (buf->dev == 0) {
            error(user_context) << "OpenGL: out of memory allocating device wrapper.\n";
            global_state.DeleteTextures(1, &tex);
            return -1;
        }
        halide_allocated = true;
        debug(user_context) << "Allocated texture " << tex
                            << " of size " << width << " x " << height << "\n";

        global_state.BindTexture(GL_TEXTURE_2D, 0);
    }

    // Record main information about texture and remember it for later. In
    // halide_opengl_run we are only given the texture ID and not the full
    // buffer_t, so we copy the interesting information here.  Note: there can
    // be multiple dev_malloc calls for the same buffer_t; only record texture
    // information once.
    if (!find_texture_info(tex)) {
        (void) new_texture_info(tex, buf->min, buf->extent, halide_allocated);
    }
    return 0;
}

// Delete all texture information associated with a buffer. The OpenGL texture
// itself is only deleted if it was actually allocated by Halide and not
// provided by the host application.
WEAK int halide_opengl_device_free(void *user_context, buffer_t *buf) {
    if (!global_state.initialized) {
        error(user_context) << "OpenGL runtime not initialized in call to halide_opengl_device_free.";
        return 1;
    }

    if (buf->dev == 0) {
        return 0;
    }

    uint64_t handle = halide_get_device_handle(buf->dev);
    GLuint tex = (handle == HALIDE_OPENGL_RENDER_TARGET) ? 0 : (GLuint)handle;

    // Look up corresponding TextureInfo and unlink it from the list.
    TextureInfo *texinfo = unlink_texture_info(tex);
    if (!texinfo) {
        error(user_context) << "Internal error: texture " << tex << " not found.";
        return 1;
    }

    // Delete texture if it was allocated by us.
    if (texinfo->halide_allocated) {
        debug(user_context) << "Deleting texture " << tex << "\n";
        global_state.DeleteTextures(1, &tex);
        if (global_state.CheckAndReportError(user_context, "halide_opengl_device_free DeleteTextures")) {
            return 1;
        }
        halide_delete_device_wrapper(buf->dev);
        buf->dev = 0;
    }

    free(texinfo);

    return 0;
}

// Called at the beginning of a code block generated by Halide. This function
// is responsible for setting up the OpenGL environment and compiling the GLSL
// code into a fragment shader.
WEAK int halide_opengl_init_kernels(void *user_context, void **state_ptr,
                                    const char *src, int size) {
    if (int error = halide_opengl_init(user_context)) {
        return error;
    }

    ModuleState **state = (ModuleState **)state_ptr;
    ModuleState *module = *state;
    if (!module) {
        module = (ModuleState *)malloc(sizeof(ModuleState));
        module->kernel = NULL;
        module->next = state_list;
        state_list = module;
        *state = module;
    }

    KernelInfo *kernel = module->kernel;
    if (!kernel) {
        kernel = create_kernel(user_context, src, size);
        if (!kernel) {
            error(user_context) << "Invalid kernel: " << src;
            return -1;
        }
        module->kernel = kernel;
    }


    if (kernel->program_id == 0) {

        // Create the vertex shader the runtime will output boilerplate for the
        // vertex shader based on a fixed program plus arguments obtained from
        // the comment header passed in the fragment shader. Since there is a
        // relatively small number of vertices (i.e. usually only four) per
        // vertex expressions interpolated by varying attributes are evaluated
        // by host code on the CPU and passed to the GPU as values in the
        // vertex buffer.
        enum { PrinterLength = 1024*4 };
        Printer<StringStreamPrinter,PrinterLength> vertex_src(user_context);

        // Count the number of varying attributes, this is 2 for the spatial
        // x and y coordinates, plus the number of scalar varying attribute
        // expressions pulled out of the fragment shader.
        int num_varying_float = 2;

        for (Argument* arg = kernel->arguments; arg; arg=arg->next) {
            if (arg->kind == Argument::Varying)
                ++num_varying_float;
        }

        int num_packed_varying_float = ((num_varying_float + 3) & ~0x3) / 4;

        for (int i = 0; i != num_packed_varying_float; ++i) {
            vertex_src << "attribute vec4 _varyingf" << i << "_attrib;\n";
            vertex_src << "varying   vec4 _varyingf" << i << ";\n";
        }

        vertex_src << "uniform ivec2 output_min;\n"
                   << "uniform ivec2 output_extent;\n"
                   << "void main() {\n"

                   // Host codegen always passes the spatial vertex coordinates
                   // in the first two elements of the _varyingf0_attrib
                   << "    vec2 position = vec2(_varyingf0_attrib[0], _varyingf0_attrib[1]);\n"
                   << "    gl_Position = vec4(position, 0.0, 1.0);\n"
                   << "    vec2 texcoord = 0.5 * position + 0.5;\n"
                   << "    vec2 pixcoord = texcoord * vec2(output_extent.xy) + vec2(output_min.xy);\n";

        // Copy through all of the varying attributes
        for (int i = 0; i != num_packed_varying_float; ++i) {
            vertex_src << "    _varyingf" << i << " = _varyingf" << i << "_attrib;\n";
        }

        vertex_src << "    _varyingf0.xy = pixcoord;\n";

        vertex_src << "}\n";

        // Check to see if there was sufficient storage for the vertex program.
        // TODO: since Printer doesn't dynamically expand, this won't really work.
        if (vertex_src.size() >= PrinterLength) {
            error(user_context) << "Vertex shader source truncated";
            return 1;
        }

        // Initialize vertex shader.
        GLuint vertex_shader_id = make_shader(user_context,
                                              GL_VERTEX_SHADER, vertex_src.buf, NULL);
        if (vertex_shader_id == 0) {
            halide_error(user_context, "Failed to create vertex shader");
            return 1;
        }

        // Create the fragment shader
        GLuint fragment_shader_id = make_shader(user_context, GL_FRAGMENT_SHADER,
                                                kernel->source, NULL);
        // Link GLSL program
        GLuint program = global_state.CreateProgram();
        global_state.AttachShader(program, vertex_shader_id);
        global_state.AttachShader(program, fragment_shader_id);
        global_state.LinkProgram(program);

        // Release the individual shaders
        global_state.DeleteShader(vertex_shader_id);
        global_state.DeleteShader(fragment_shader_id);

        GLint status;
        global_state.GetProgramiv(program, GL_LINK_STATUS, &status);
        if (!status) {
            GLint log_len;
            global_state.GetProgramiv(program, GL_INFO_LOG_LENGTH, &log_len);
            char *log = (char*) malloc(log_len);
            global_state.GetProgramInfoLog(program, log_len, NULL, log);
            debug(user_context) << "Could not link GLSL program:\n"
                                << log << "\n";
            free(log);
            global_state.DeleteProgram(program);
            return -1;
        }
        kernel->program_id = program;
    }
    return 0;
}

template <class T>
 __attribute__((always_inline)) void halide_to_interleaved(buffer_t *buf, T *dst, int width, int height, int channels) {
    T *src = reinterpret_cast<T *>(buf->host);
    for (int y = 0; y < height; y++) {
        int dstidx = y * width * channels;
        for (int x = 0; x < width; x++) {
            int srcidx = (y - buf->min[1]) * buf->stride[1] +
                         (x - buf->min[0]) * buf->stride[0] +
                         -buf->min[2] * buf->stride[2];
            for (int c = 0; c < channels; c++) {
                dst[dstidx] = src[srcidx];
                dstidx++;
                srcidx += buf->stride[2];
            }
        }
    }
}

template <class T>
__attribute__((always_inline)) void interleaved_to_halide(buffer_t *buf, T *src, int width, int height, int channels) {
    T *dst = reinterpret_cast<T *>(buf->host);
    for (int y = 0; y < height; y++) {
        int srcidx = y * width * channels;
        for (int x = 0; x < width; x++) {
            int dstidx = (y - buf->min[1]) * buf->stride[1] +
                         (x - buf->min[0]) * buf->stride[0] +
                         -buf->min[2] * buf->stride[2];
            for (int c = 0; c < channels; c++) {
                dst[dstidx] = src[srcidx];
                srcidx++;
                dstidx += buf->stride[2];
            }
        }
    }
}

// Copy image data from host memory to texture.
WEAK int halide_opengl_copy_to_device(void *user_context, buffer_t *buf) {

    if (!global_state.initialized) {
        error(user_context) << "OpenGL runtime not initialized (halide_opengl_copy_to_device).";
        return 1;
    }

    int err = halide_opengl_device_malloc(user_context, buf);
    if (err) {
        return err;
    }

    if (!buf->host || !buf->dev) {
        debug_buffer(user_context, buf);
        error(user_context) << "Invalid copy_to_device operation: host or dev NULL";
        return 1;
    }

    uint64_t handle = halide_get_device_handle(buf->dev);
    if (handle == HALIDE_OPENGL_RENDER_TARGET) {
        // TODO: this isn't correct; we want to ensure we copy to the current render_target.
        debug(user_context) << "halide_opengl_copy_to_device: called for HALIDE_OPENGL_RENDER_TARGET\n";
        return 0;
    }
    GLuint tex = (GLuint)handle;
    debug(user_context) << "halide_opengl_copy_to_device: " << tex << "\n";

    global_state.BindTexture(GL_TEXTURE_2D, tex);
    if (global_state.CheckAndReportError(user_context, "halide_opengl_copy_to_device BindTexture")) {
        return 1;
    }

    GLint internal_format, format, type;
    if (!get_texture_format(user_context, buf, &internal_format, &format, &type)) {
        error(user_context) << "Invalid texture format";
        return 1;
    }

    GLint width, height, channels;
    if (!get_texture_dimensions(user_context, buf, width, height, channels)) {
        error(user_context) << "Invalid texture dimensions";
        return 1;
    }

    // To use TexSubImage2D directly, the colors must be stored interleaved
    // and rows must be stored consecutively.
    bool is_interleaved = (buf->stride[2] == 1 && buf->stride[0] == buf->extent[2]);
    bool is_packed = (buf->stride[1] == buf->extent[0] * buf->stride[0]);
    if (is_interleaved && is_packed) {
        global_state.PixelStorei(GL_UNPACK_ALIGNMENT, 1);
        uint8_t *host_ptr = buf->host + buf->elem_size *
            (buf->min[0] * buf->stride[0] +
             buf->min[1] * buf->stride[1] +
             buf->min[2] * buf->stride[2] +
             buf->min[3] * buf->stride[3]);
        global_state.TexSubImage2D(GL_TEXTURE_2D, 0,
                         0, 0, width, height,
                         format, type, host_ptr);
        if (global_state.CheckAndReportError(user_context, "halide_opengl_copy_to_device TexSubImage2D(1)")) {
            return 1;
        }
    } else {
        debug(user_context)
            << "Warning: In copy_to_device, host buffer is not interleaved. Doing slow interleave.\n";

        size_t size = width * height * channels * buf->elem_size;
        void *tmp = halide_malloc(user_context, size);

        switch (type) {
        case GL_UNSIGNED_BYTE:
            halide_to_interleaved<uint8_t>(buf, (uint8_t*)tmp, width, height, channels);
            break;
        case GL_UNSIGNED_SHORT:
            halide_to_interleaved<uint16_t>(buf, (uint16_t*)tmp, width, height, channels);
            break;
        case GL_FLOAT:
            halide_to_interleaved<float>(buf, (float*)tmp, width, height, channels);
            break;
        }

        global_state.PixelStorei(GL_UNPACK_ALIGNMENT, 1);
        global_state.TexSubImage2D(GL_TEXTURE_2D, 0,
                         0, 0, width, height,
                         format, type, tmp);
        if (global_state.CheckAndReportError(user_context, "halide_opengl_copy_to_device TexSubImage2D(2)")) {
            return 1;
        }

        halide_free(user_context, tmp);
    }

    global_state.BindTexture(GL_TEXTURE_2D, 0);
    if (global_state.CheckAndReportError(user_context, "halide_opengl_copy_to_device BindTexture")) {
        return 1;
    }

    return 0;
}

// Copy pixel data from a texture to a CPU buffer.
WEAK int get_pixels(void *user_context, buffer_t *buf, GLint format, GLint type, void *dest) {
    if (!buf->dev) {
        error(user_context)
            << "get_pixels: buffer has no dev field";
        return 1;
    }
    uint64_t handle = halide_get_device_handle(buf->dev);
    if (handle != HALIDE_OPENGL_RENDER_TARGET) {
        GLuint tex = (GLuint)handle;
        global_state.BindFramebuffer(GL_FRAMEBUFFER, global_state.framebuffer_id);
        global_state.FramebufferTexture2D(GL_FRAMEBUFFER, GL_COLOR_ATTACHMENT0,
                                GL_TEXTURE_2D, tex, 0);
    }

    // Check that framebuffer is set up correctly
    GLenum status = global_state.CheckFramebufferStatus(GL_FRAMEBUFFER);
    if (status != GL_FRAMEBUFFER_COMPLETE) {
        global_state.BindFramebuffer(GL_FRAMEBUFFER, 0);
        error(user_context)
            << "Setting up GL framebuffer " << global_state.framebuffer_id << " failed " << status;
        return 1;
    }
    global_state.ReadPixels(0, 0, buf->extent[0], buf->extent[1], format, type, dest);
    global_state.BindFramebuffer(GL_FRAMEBUFFER, 0);
    return 0;
}

// Copy image data from texture back to host memory.
WEAK int halide_opengl_copy_to_host(void *user_context, buffer_t *buf) {
    if (!global_state.initialized) {
        error(user_context) << "OpenGL runtime not initialized (halide_opengl_copy_to_host).";
        return 1;
    }

    if (!buf->host || !buf->dev) {
        debug_buffer(user_context, buf);
        error(user_context) << "Invalid copy_to_host operation: host or dev NULL";
        return 1;
    }

    #ifdef DEBUG_RUNTIME
    {
        uint64_t handle = buf->dev ? halide_get_device_handle(buf->dev) : 0;
        GLuint tex = (handle == HALIDE_OPENGL_RENDER_TARGET) ? 0 : (GLuint)handle;
        debug(user_context) << "halide_copy_to_host: " << tex << "\n";
    }
    #endif

    GLint internal_format, format, type;
    if (!get_texture_format(user_context, buf, &internal_format, &format, &type)) {
        error(user_context) << "Invalid texture format";
        return 1;
    }

    GLint width, height, channels;
    if (!get_texture_dimensions(user_context, buf, width, height, channels)) {
        error(user_context) << "Invalid texture dimensions";
        return 1;
    }

    // To download the texture directly, the colors must be stored interleaved
    // and rows must be stored consecutively.
    bool is_interleaved = (buf->stride[2] == 1 && buf->stride[0] == buf->extent[2]);
    bool is_packed = (buf->stride[1] == buf->extent[0] * buf->stride[0]);
    if (is_interleaved && is_packed) {
        global_state.PixelStorei(GL_PACK_ALIGNMENT, 1);
        uint8_t *host_ptr = buf->host + buf->elem_size *
            (buf->min[0] * buf->stride[0] +
             buf->min[1] * buf->stride[1] +
             buf->min[2] * buf->stride[2] +
             buf->min[3] * buf->stride[3]);
        get_pixels(user_context, buf, format, type, host_ptr);
    } else {
        debug(user_context)
            << "Warning: In copy_to_host, host buffer is not interleaved. Doing slow deinterleave.\n";

        size_t stride = width * buf->extent[2] * buf->elem_size;
        size_t size = height * stride;
        uint8_t *tmp = (uint8_t*)halide_malloc(user_context, size);
        if (!tmp) {
            error(user_context) << "halide_malloc failed inside copy_to_host";
            return -1;
        }

        global_state.PixelStorei(GL_PACK_ALIGNMENT, 1);
        if (int err = get_pixels(user_context, buf, format, type, tmp)) {
            halide_free(user_context, tmp);
            return err;
        }

        switch (type) {
        case GL_UNSIGNED_BYTE:
            interleaved_to_halide<uint8_t>(buf, (uint8_t*)tmp, width, height, channels);
            break;
        case GL_UNSIGNED_SHORT:
            interleaved_to_halide<uint16_t>(buf, (uint16_t*)tmp, width, height, channels);
            break;
        case GL_FLOAT:
            interleaved_to_halide<float>(buf, (float*)tmp, width, height, channels);
            break;
        }

        halide_free(user_context, tmp);
    }
    if (global_state.CheckAndReportError(user_context, "halide_opengl_copy_to_host")) {
        return 1;
    }

    return 0;
}

}}}} // namespace Halide::Runtime::Internal::OpenGL

using namespace Halide::Runtime::Internal::OpenGL;

//  Create wrappers that satisfy old naming conventions

extern "C" {

class IndexSorter {
public:
    IndexSorter(float* values_) : values(values_) {  }

    bool operator()(int a, int b) { return values[a] < values[b]; }
    float* values;
};

WEAK int halide_opengl_run(void *user_context,
                           void *state_ptr,
                           const char *entry_name,
                           int blocksX, int blocksY, int blocksZ,
                           int threadsX, int threadsY, int threadsZ,
                           int shared_mem_bytes,
                           size_t arg_sizes[], void *args[], int8_t is_buffer[],
                           int num_padded_attributes,
                           float* vertex_buffer,
                           int num_coords_dim0,
                           int num_coords_dim1) {
    if (!global_state.initialized) {
        error(user_context) << "OpenGL runtime not initialized (halide_opengl_run).";
        return 1;
    }

    ModuleState *mod = (ModuleState *)state_ptr;
    if (!mod) {
        error(user_context) << "Internal error: module state is NULL";
        return -1;
    }

    KernelInfo *kernel = mod->kernel;
    if (!kernel) {
        error(user_context) << "Internal error: unknown kernel named '" << entry_name << "'";
        return 1;
    }

    global_state.UseProgram(kernel->program_id);
    if (global_state.CheckAndReportError(user_context, "halide_opengl_run UseProgram")) {
        return 1;
    }

    // TODO(abstephensg) it would be great to codegen these vec4 uniform buffers
    // directly, instead of passing an array of arguments and then copying them
    // out at runtime.

    // Determine the number of float and int uniform parameters. This code
    // follows the argument packing convention in CodeGen_GPU_Host and
    // CodeGen_OpenGL_Dev
    int num_uniform_floats = 0;
    int num_uniform_ints = 0;

    Argument *kernel_arg = kernel->arguments;
    for (int i = 0; args[i]; i++, kernel_arg = kernel_arg->next) {

        // Check for a mismatch between the number of arguments declared in the
        // fragment shader source header and the number passed to this function
        if (!kernel_arg) {
            error(user_context)
                << "Too many arguments passed to halide_opengl_run\n"
                << "Argument " << i << ": size=" << i << " value=" << args[i];
            return 1;
        }

        // Count the number of float and int uniform parameters.
        if (kernel_arg->kind == Argument::Uniform) {
            switch (kernel_arg->type) {
                case Argument::Float:
                // Integer parameters less than 32 bits wide are passed as
                // normalized float values
                case Argument::Int8:
                case Argument::UInt8:
                case Argument::Int16:
                case Argument::UInt16:
                    ++num_uniform_floats;
                    break;
                case Argument::Bool:
                case Argument::Int32:
                case Argument::UInt32:
                    ++num_uniform_ints;
                    break;
                default:
                    error(user_context) << "GLSL: Encountered invalid kernel argument type";
                    return 1;
            }
        }
    }

    // Pad up to a multiple of four
    int num_padded_uniform_floats = (num_uniform_floats + 0x3) & ~0x3;
    int num_padded_uniform_ints   = (num_uniform_ints + 0x3) & ~0x3;

    // Allocate storage for the packed arguments
    float uniform_float[num_padded_uniform_floats];
    int   uniform_int[num_padded_uniform_ints];

    bool bind_render_targets = true;

    // Copy input arguments to corresponding GLSL uniforms.
    GLint num_active_textures = 0;
    int uniform_float_idx = 0;
    int uniform_int_idx = 0;

    kernel_arg = kernel->arguments;
    for (int i = 0; args[i]; i++, kernel_arg = kernel_arg->next) {

        if (kernel_arg->kind == Argument::Outbuf) {
            halide_assert(user_context, is_buffer[i] && "OpenGL Outbuf argument is not a buffer.")
            // Check if the output buffer will be bound by the client instead of
            // the Halide runtime
            uint64_t dev = *(uint64_t *)args[i];
            if (!dev) {
                error(user_context) << "GLSL: Encountered invalid NULL dev pointer";
                return 1;
            }
            uint64_t handle = halide_get_device_handle(dev);
            if (handle == HALIDE_OPENGL_RENDER_TARGET) {
                bind_render_targets = false;
            }
            // Outbuf textures are handled explicitly below
            continue;
        } else if (kernel_arg->kind == Argument::Inbuf) {
            halide_assert(user_context, is_buffer[i] && "OpenGL Inbuf argument is not a buffer.")
            GLint loc =
                global_state.GetUniformLocation(kernel->program_id, kernel_arg->name);
            if (global_state.CheckAndReportError(user_context, "halide_opengl_run GetUniformLocation(InBuf)")) {
                return 1;
            }
            if (loc == -1) {
                error(user_context) << "No sampler defined for input texture.";
                return 1;
            }
            uint64_t dev = *(uint64_t *)args[i];
            if (!dev) {
                error(user_context) << "GLSL: Encountered invalid NULL dev pointer";
                return 1;
            }
            uint64_t handle = halide_get_device_handle(dev);
            global_state.ActiveTexture(GL_TEXTURE0 + num_active_textures);
            global_state.BindTexture(GL_TEXTURE_2D, handle == HALIDE_OPENGL_RENDER_TARGET ? 0 : (GLuint)handle);
            global_state.Uniform1iv(loc, 1, &num_active_textures);

            // Textures not created by the Halide runtime might not have
            // parameters set, or might have had parameters set differently
            global_state.TexParameteri(GL_TEXTURE_2D, GL_TEXTURE_MIN_FILTER, GL_NEAREST);
            global_state.TexParameteri(GL_TEXTURE_2D, GL_TEXTURE_MAG_FILTER, GL_NEAREST);
            global_state.TexParameteri(GL_TEXTURE_2D, GL_TEXTURE_WRAP_S, GL_CLAMP_TO_EDGE);
            global_state.TexParameteri(GL_TEXTURE_2D, GL_TEXTURE_WRAP_T, GL_CLAMP_TO_EDGE);

            num_active_textures++;
            // TODO: check maximum number of active textures
        } else if (kernel_arg->kind == Argument::Uniform) {
            // Copy the uniform parameter into the packed scalar list
            // corresponding to its type.

            // Note: small integers are represented as floats in GLSL.
            switch (kernel_arg->type) {
            case Argument::Float:
                uniform_float[uniform_float_idx++] = *(float*)args[i];
                break;
            case Argument::Bool:
                uniform_int[uniform_int_idx++] = *((bool*)args[i]) ? 1 : 0;
                break;
            case Argument::Int8:
                uniform_float[uniform_float_idx++] = *((int8_t*)args[i]);
                break;
            case Argument::UInt8:
                uniform_float[uniform_float_idx++] = *((uint8_t*)args[i]);
                break;
            case Argument::Int16: {
                uniform_float[uniform_float_idx++] = *((int16_t*)args[i]);
                break;
            }
            case Argument::UInt16: {
                uniform_float[uniform_float_idx++] = *((uint16_t*)args[i]);
                break;
            }
            case Argument::Int32: {
                uniform_int[uniform_int_idx++] = *((int32_t*)args[i]);
                break;
            }
            case Argument::UInt32: {
                uint32_t value = *((uint32_t*)args[i]);
                if (value > 0x7fffffff) {
                    error(user_context)
                        << "OpenGL: argument '" << kernel_arg->name << "' is too large for GLint";
                    return -1;
                }
                uniform_int[uniform_int_idx++] = static_cast<GLint>(value);
                break;
            }
            case Argument::Void:
                error(user_context) <<"OpenGL: Encountered invalid kernel argument type";
                return 1;
            }
        }
    }

    if (kernel_arg) {
        error(user_context) << "Too few arguments passed to halide_opengl_run";
        return 1;
    }

    // Set the packed uniform int parameters
    for (int idx = 0; idx != num_padded_uniform_ints; idx += 4) {

        // Produce the uniform parameter name without using the std library.
        Printer<StringStreamPrinter,16> name(user_context);
        name << "_uniformi" << (idx/4);

        GLint loc = global_state.GetUniformLocation(kernel->program_id, name.str());
        if (global_state.CheckAndReportError(user_context, "halide_opengl_run GetUniformLocation")) {
            return 1;
        }
        if (loc == -1) {
            // Argument was probably optimized away by GLSL compiler.
            continue;
        }

        global_state.Uniform4iv(loc,1,&uniform_int[idx]);
    }

    // Set the packed uniform float parameters
    for (int idx = 0; idx != num_padded_uniform_floats; idx += 4) {

        // Produce the uniform parameter name without using the std library.
        Printer<StringStreamPrinter,16> name(user_context);
        name << "_uniformf" << (idx/4);

        GLint loc = global_state.GetUniformLocation(kernel->program_id, name.str());
        if (global_state.CheckAndReportError(user_context, "halide_opengl_run GetUniformLocation(2)")) {
            return 1;
        }
        if (loc == -1) {
            // Argument was probably optimized away by GLSL compiler.
            continue;
        }

        global_state.Uniform4fv(loc,1,&uniform_float[idx]);
    }

    // Prepare framebuffer for rendering to output textures.
    GLint output_min[2] = { 0, 0 };
    GLint output_extent[2] = { 0, 0 };

    if (bind_render_targets) {
        global_state.BindFramebuffer(GL_FRAMEBUFFER, global_state.framebuffer_id);
    }

    global_state.Disable(GL_CULL_FACE);
    global_state.Disable(GL_DEPTH_TEST);

    GLint num_output_textures = 0;
    kernel_arg = kernel->arguments;
    for (int i = 0; args[i]; i++, kernel_arg = kernel_arg->next) {
        if (kernel_arg->kind != Argument::Outbuf) continue;

        halide_assert(user_context, is_buffer[i] && "OpenGL Outbuf argument is not a buffer.")

        // TODO: GL_MAX_COLOR_ATTACHMENTS
        if (num_output_textures >= 1) {
            error(user_context)
                << "OpenGL ES 2.0 only supports one single output texture";
            return 1;
        }

        uint64_t dev = *(uint64_t *)args[i];
        if (!dev) {
            error(user_context) << "GLSL: Encountered invalid NULL dev pointer";
            return 1;
        }
        uint64_t handle = halide_get_device_handle(dev);
        GLuint tex = (handle == HALIDE_OPENGL_RENDER_TARGET) ? 0 : (GLuint)handle;

        // Check to see if the object name is actually a FBO
        if (bind_render_targets) {
            debug(user_context)
                << "Output texture " << num_output_textures << ": " << tex << "\n";
            global_state.FramebufferTexture2D(GL_FRAMEBUFFER,
                                    GL_COLOR_ATTACHMENT0 + num_output_textures,
                                    GL_TEXTURE_2D, tex, 0);
            if (global_state.CheckAndReportError(user_context, "halide_opengl_run FramebufferTexture2D")) {
                return 1;
            }
        }

        TextureInfo *texinfo = find_texture_info(tex);
        if (!texinfo) {
            error(user_context) << "Undefined output texture " << tex;
            return 1;
        }
        output_min[0] = texinfo->min[0];
        output_min[1] = texinfo->min[1];
        output_extent[0] = texinfo->extent[0];
        output_extent[1] = texinfo->extent[1];
        num_output_textures++;
    }
    // TODO: GL_MAX_DRAW_BUFFERS
    if (num_output_textures == 0) {
        error(user_context) << "halide_opengl_run: kernel has no output\n";
        // TODO: cleanup
        return 1;
    } else if (num_output_textures > 1) {
        if (global_state.DrawBuffers) {
            GLenum *draw_buffers = (GLenum*)
                malloc(num_output_textures * sizeof(GLenum));
            for (int i=0; i<num_output_textures; i++)
                draw_buffers[i] = GL_COLOR_ATTACHMENT0 + i;
            global_state.DrawBuffers(num_output_textures, draw_buffers);
            free(draw_buffers);

            if (global_state.CheckAndReportError(user_context, "halide_opengl_run DrawBuffers")) {
                return 1;
            }
        } else {
            error(user_context) << "halide_opengl_run: kernel has more than one output and DrawBuffers is not available (earlier than GL ES 3.0?).\n";
            // TODO: cleanup
            return 1;
        }
    }

    if (bind_render_targets) {
        // Check that framebuffer is set up correctly
        GLenum status = global_state.CheckFramebufferStatus(GL_FRAMEBUFFER);
        if (global_state.CheckAndReportError(user_context, "halide_opengl_run CheckFramebufferStatus")) {
            return 1;
        }
        if (status != GL_FRAMEBUFFER_COMPLETE) {
            error(user_context)
                << "Setting up GL framebuffer " << global_state.framebuffer_id
                << " failed (" << status << ")";
            // TODO: cleanup
            return 1;
        }
    }

    // Set vertex attributes
    GLint loc = global_state.GetUniformLocation(kernel->program_id, "output_extent");
    global_state.Uniform2iv(loc, 1, output_extent);
    if (global_state.CheckAndReportError(user_context, "halide_opengl_run Uniform2iv(output_extent)")) {
        return 1;
    }
    loc = global_state.GetUniformLocation(kernel->program_id, "output_min");
    global_state.Uniform2iv(loc, 1, output_min);
    if (global_state.CheckAndReportError(user_context, "halide_opengl_run Uniform2iv(output_min)")) {
        return 1;
    }

#if 0 // DEBUG_RUNTIME
    debug(user_context) << "output_extent: " << output_extent[0] << "," << output_extent[1] << "\n";
    debug(user_context) << "output_min: " << output_min[0] << "," << output_min[1] << "\n";
#endif

    // TODO(abestephensg): Sort coordinate dimensions when the linear solver is integrated
    // Sort the coordinates

    // Construct an element buffer using the sorted vertex order
    int width = num_coords_dim0;
    int height = num_coords_dim1;

    int vertex_buffer_size = width*height*num_padded_attributes;

    int element_buffer_size = (width-1)*(height-1)*6;
    int element_buffer[element_buffer_size];

    int idx = 0;
    for (int h=0;h!=(height-1);++h) {
        for (int w=0;w!=(width-1);++w) {

            // TODO(abestephensg): Use sorted coordinates when integrated
            int v = w+h*width;
            element_buffer[idx++] = v;
            element_buffer[idx++] = v+1;
            element_buffer[idx++] = v+width+1;

            element_buffer[idx++] = v+width+1;
            element_buffer[idx++] = v+width;
            element_buffer[idx++] = v;
        }
    }


#if 0 // DEBUG_RUNTIME
    debug(user_context) << "Vertex buffer:";
    for (int i=0;i!=vertex_buffer_size;++i) {
        if (!(i%num_padded_attributes)) {
          debug(user_context) << "\n";
        }
        debug(user_context) << vertex_buffer[i] << " ";
    }
    debug(user_context) << "\n";
    debug(user_context) << "\n";

    debug(user_context) << "Element buffer:";
    for (int i=0;i!=element_buffer_size;++i) {
        if (!(i%3)) {
            debug(user_context) << "\n";
        }
        debug(user_context) << element_buffer[i] << " ";
    }
    debug(user_context) << "\n";
#endif

    // Setup viewport
    global_state.Viewport(0, 0, output_extent[0], output_extent[1]);

    // Setup the vertex and element buffers
    GLuint vertex_array_object = 0;
    if (global_state.have_vertex_array_objects) {
        global_state.GenVertexArrays(1,&vertex_array_object);
        global_state.BindVertexArray(vertex_array_object);
    }

    GLuint vertex_buffer_id;
    global_state.GenBuffers(1,&vertex_buffer_id);
    global_state.BindBuffer(GL_ARRAY_BUFFER, vertex_buffer_id);
    global_state.BufferData(GL_ARRAY_BUFFER, sizeof(float)*vertex_buffer_size, vertex_buffer, GL_STATIC_DRAW);
    if (global_state.CheckAndReportError(user_context, "halide_opengl_run vertex BufferData et al")) {
        return 1;
    }

    GLuint element_buffer_id;
    global_state.GenBuffers(1,&element_buffer_id);
    global_state.BindBuffer(GL_ELEMENT_ARRAY_BUFFER, element_buffer_id);
    global_state.BufferData(GL_ELEMENT_ARRAY_BUFFER, sizeof(float)*element_buffer_size, element_buffer, GL_STATIC_DRAW);
    if (global_state.CheckAndReportError(user_context, "halide_opengl_run element BufferData et al")) {
        return 1;
    }

    // The num_padded_attributes argument is the number of vertex attributes,
    // including the spatial x and y coordinates, padded up to a multiple of
    // four so that the attributes may be packed into vec4 slots.
    int num_packed_attributes = num_padded_attributes/4;

    // Set up the per vertex attributes
    GLint attrib_ids[num_packed_attributes];

    for (int i=0;i!=num_packed_attributes;i++) {

        // The attribute names can synthesized by the runtime based on the
        // number of packed varying attributes
        Printer<StringStreamPrinter> attribute_name(user_context);
        attribute_name << "_varyingf" << i << "_attrib";

        // TODO(abstephensg): Switch to glBindAttribLocation
        GLint attrib_id = global_state.GetAttribLocation(kernel->program_id, attribute_name.buf);
        attrib_ids[i] = attrib_id;

        // Check to see if the varying attribute was simplified out of the
        // program by the GLSL compiler.
        if (attrib_id == -1) {
          continue;
        }

        global_state.VertexAttribPointer(attrib_id, 4, GL_FLOAT, GL_FALSE /* Normalized */, sizeof(GLfloat)*num_padded_attributes, (void*)(i*sizeof(GLfloat)*4));
        if (global_state.CheckAndReportError(user_context, "halide_opengl_run VertexAttribPointer et al")) {
            return 1;
        }

        global_state.EnableVertexAttribArray(attrib_id);
        if (global_state.CheckAndReportError(user_context, "halide_opengl_run EnableVertexAttribArray et al")) {
            return 1;
        }
    }


    // Draw the scene
    global_state.DrawElements(GL_TRIANGLES, element_buffer_size, GL_UNSIGNED_INT, NULL);
    if (global_state.CheckAndReportError(user_context, "halide_opengl_run DrawElements et al")) {
        return 1;
    }

    for (int i=0;i!=num_packed_attributes;++i) {
        if (attrib_ids[i] != -1)
            global_state.DisableVertexAttribArray(attrib_ids[i]);
    }

    // Cleanup
    for (int i = 0; i < num_active_textures; i++) {
        global_state.ActiveTexture(GL_TEXTURE0 + i);
        global_state.BindTexture(GL_TEXTURE_2D, 0);
    }

    if (bind_render_targets) {
        global_state.BindFramebuffer(GL_FRAMEBUFFER, 0);
    }

    global_state.BindBuffer(GL_ARRAY_BUFFER, 0);
    global_state.BindBuffer(GL_ELEMENT_ARRAY_BUFFER, 0);

    if (global_state.have_vertex_array_objects) {
        global_state.BindVertexArray(0);
        global_state.DeleteVertexArrays(1,&vertex_array_object);
    }

    global_state.DeleteBuffers(1,&vertex_buffer_id);
    global_state.DeleteBuffers(1,&element_buffer_id);

    return 0;
}

WEAK int halide_opengl_device_sync(void *user_context, struct buffer_t *) {
    if (!global_state.initialized) {
        error(user_context) << "OpenGL runtime not initialized (halide_opengl_device_sync).";
        return 1;
    }
    // TODO: glFinish()
    return 0;
}

// Called at the beginning of a code block generated by Halide. This function
// is responsible for setting up the OpenGL environment and compiling the GLSL
// code into a fragment shader.
WEAK int halide_opengl_initialize_kernels(void *user_context, void **state_ptr,
                                          const char *src, int size) {
    if (int error = halide_opengl_init(user_context)) {
        return error;
    }

    ModuleState **state = (ModuleState **)state_ptr;
    ModuleState *module = *state;
    if (!module) {
        module = (ModuleState *)malloc(sizeof(ModuleState));
        module->kernel = NULL;
        module->next = state_list;
        state_list = module;
        *state = module;
    }

    KernelInfo *kernel = module->kernel;
    if (!kernel) {
        kernel = create_kernel(user_context, src, size);
        if (!kernel) {
            error(user_context) << "Invalid kernel: " << src;
            return -1;
        }
        module->kernel = kernel;
    }

    if (kernel->program_id == 0) {
        // Create the vertex shader the runtime will output boilerplate for the
        // vertex shader based on a fixed program plus arguments obtained from
        // the comment header passed in the fragment shader. Since there is a
        // relatively small number of vertices (i.e. usually only four) per
        // vertex expressions interpolated by varying attributes are evaluated
        // by host code on the CPU and passed to the GPU as values in the
        // vertex buffer.
        enum { PrinterLength = 1024*4 };
        Printer<StringStreamPrinter,PrinterLength> vertex_src(user_context);

        // Count the number of varying attributes, this is 2 for the spatial
        // x and y coordinates, plus the number of scalar varying attribute
        // expressions pulled out of the fragment shader.
        int num_varying_float = 2;

        for (Argument* arg = kernel->arguments; arg; arg=arg->next) {
            if (arg->kind == Argument::Varying)
                ++num_varying_float;
        }

        int num_packed_varying_float = ((num_varying_float + 3) & ~0x3) / 4;

        for (int i = 0; i != num_packed_varying_float; ++i) {
            vertex_src << "attribute vec4 _varyingf" << i << "_attrib;\n";
            vertex_src << "varying   vec4 _varyingf" << i << ";\n";
        }

        vertex_src << "uniform ivec2 output_min;\n"
                   << "uniform ivec2 output_extent;\n"
                   << "void main() {\n"

                   // Host codegen always passes the spatial vertex coordinates
                   // in the first two elements of the _varyingf0_attrib
                   << "    vec2 position = vec2(_varyingf0_attrib[0], _varyingf0_attrib[1]);\n"
                   << "    gl_Position = vec4(position, 0.0, 1.0);\n"
                   << "    vec2 texcoord = 0.5 * position + 0.5;\n"
                   << "    vec2 pixcoord = texcoord * vec2(output_extent.xy) + vec2(output_min.xy);\n";

        // Copy through all of the varying attributes
        for (int i = 0; i != num_packed_varying_float; ++i) {
            vertex_src << "    _varyingf" << i << " = _varyingf" << i << "_attrib;\n";
        }

        vertex_src << "    _varyingf0.xy = pixcoord;\n";

        vertex_src << "}\n";

        // Check to see if there was sufficient storage for the vertex program.
        if (vertex_src.size() >= PrinterLength) {
            error(user_context) << "Vertex shader source truncated";
            return 1;
        }

        // Initialize vertex shader.
        GLuint vertex_shader_id = make_shader(user_context,
                                              GL_VERTEX_SHADER, vertex_src.buf, NULL);
        if (vertex_shader_id == 0) {
            halide_error(user_context, "Failed to create vertex shader");
            return 1;
        }

        // Create the fragment shader
        GLuint fragment_shader_id = make_shader(user_context, GL_FRAGMENT_SHADER,
                                                kernel->source, NULL);
        // Link GLSL program
        GLuint program = global_state.CreateProgram();
        global_state.AttachShader(program, vertex_shader_id);
        global_state.AttachShader(program, fragment_shader_id);
        global_state.LinkProgram(program);

        // Release the individual shaders
        global_state.DeleteShader(vertex_shader_id);
        global_state.DeleteShader(fragment_shader_id);

        GLint status;
        global_state.GetProgramiv(program, GL_LINK_STATUS, &status);
        if (!status) {
            GLint log_len;
            global_state.GetProgramiv(program, GL_INFO_LOG_LENGTH, &log_len);
            char *log = (char*) malloc(log_len);
            global_state.GetProgramInfoLog(program, log_len, NULL, log);
            debug(user_context) << "Could not link GLSL program:\n"
                                << log << "\n";
            free(log);
            global_state.DeleteProgram(program);
            return -1;
        }
        kernel->program_id = program;
    }
    return 0;
}

WEAK const halide_device_interface *halide_opengl_device_interface() {
    return &opengl_device_interface;
}

WEAK void halide_opengl_context_lost(void *user_context) {
    if (!global_state.initialized) return;

    debug(user_context) << "halide_opengl_context_lost\n";
    for (ModuleState *mod = state_list; mod; mod = mod->next) {
        // Reset program handle to force recompilation.
        mod->kernel->program_id = 0;
    }

    TextureInfo *tex = global_state.textures;
    while (tex) {
        TextureInfo *next = tex->next;
        free(tex);
        tex = next;
    }

    global_state.init();
    return;
}

WEAK int halide_opengl_wrap_texture(void *user_context, struct buffer_t *buf, uintptr_t texture_id) {
    if (texture_id == 0) {
        error(user_context) << "Texture " << texture_id << " is not a valid texture name.";
        return -3;
    }
    halide_assert(user_context, buf->dev == 0);
    if (buf->dev != 0) {
        return -2;
    }
    buf->dev = halide_new_device_wrapper(texture_id, &opengl_device_interface);
    if (buf->dev == 0) {
        return -1;
    }
    return 0;
}

WEAK int halide_opengl_wrap_render_target(void *user_context, struct buffer_t *buf) {
    if (!global_state.initialized) {
        // Must initialize here: if not, we risk having the TextureInfo
        // blown away when global state really is inited.
        if (int error = halide_opengl_init(user_context)) {
            return error;
        }
    }
    halide_assert(user_context, buf->dev == 0);
    if (buf->dev != 0) {
        return -2;
    }
    const GLuint tex = 0;
    if (find_texture_info(tex)) {
        error(user_context) << "Internal error: texture " << tex << " is already wrapped.";
        return -3;
    }
    (void) new_texture_info(tex, buf->min, buf->extent, /* halide_allocated */ false);
    buf->dev = halide_new_device_wrapper(HALIDE_OPENGL_RENDER_TARGET, &opengl_device_interface);
    if (buf->dev == 0) {
        return -1;
    }
    return 0;
}

WEAK uintptr_t halide_opengl_detach_texture(void *user_context, struct buffer_t *buf) {
    if (buf->dev == NULL) {
        return 0;
    }
    halide_assert(user_context, halide_get_device_interface(buf->dev) == &opengl_device_interface);
    uint64_t handle = halide_get_device_handle(buf->dev);
    halide_delete_device_wrapper(buf->dev);
    buf->dev = 0;
    if (handle == HALIDE_OPENGL_RENDER_TARGET) {
        const GLuint tex = 0;
        TextureInfo *texinfo = unlink_texture_info(tex);
        if (!texinfo) {
            error(user_context) << "Internal error: texture " << tex << " not found.";
            return -3;
        }
        halide_assert(user_context, !texinfo->halide_allocated);
        free(texinfo);
        // client_bound always return 0 here.
        return 0;
    } else {
        return (uintptr_t)handle;
    }
}

WEAK uintptr_t halide_opengl_get_texture(void *user_context, struct buffer_t *buf) {
    if (buf->dev == NULL) {
        return 0;
    }
    halide_assert(user_context, halide_get_device_interface(buf->dev) == &opengl_device_interface);
    uint64_t handle = halide_get_device_handle(buf->dev);
    // client_bound always return 0 here.
    return handle == HALIDE_OPENGL_RENDER_TARGET ? 0 : (uintptr_t)handle;
}

namespace {
__attribute__((destructor))
WEAK void halide_opengl_cleanup() {
    halide_opengl_device_release(NULL);
}
}

} // extern "C"


namespace Halide { namespace Runtime { namespace Internal { namespace OpenGL {

WEAK halide_device_interface opengl_device_interface = {
    halide_use_jit_module,
    halide_release_jit_module,
    halide_opengl_device_malloc,
    halide_opengl_device_free,
    halide_opengl_device_sync,
    halide_opengl_device_release,
    halide_opengl_copy_to_host,
    halide_opengl_copy_to_device,
};

}}}} // namespace Halide::Runtime::Internal::OpenGL<|MERGE_RESOLUTION|>--- conflicted
+++ resolved
@@ -838,13 +838,13 @@
     // appropriate texture.
     GLuint tex = 0;
     bool halide_allocated = false;
-<<<<<<< HEAD
-    if (tex != 0) {
-=======
-    GLint width, height;
+
     if (buf->dev) {
->>>>>>> 97eb5420
 #ifdef HAVE_GLES3
+        // Look up the width and the height from the existing texture. Note that
+        // glGetTexLevelParameteriv does not support GL_TEXTURE_WIDTH or
+        // GL_TEXTURE_HEIGHT in GLES 2.0
+        GLint width, height;
         global_state.BindTexture(GL_TEXTURE_2D, tex);
         global_state.GetTexLevelParameteriv(GL_TEXTURE_2D, 0, GL_TEXTURE_WIDTH, &width);
         global_state.GetTexLevelParameteriv(GL_TEXTURE_2D, 0, GL_TEXTURE_HEIGHT, &height);
