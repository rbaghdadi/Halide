--- conflicted
+++ resolved
@@ -1275,12 +1275,9 @@
     halide_target_feature_asan = 53, ///< Enable hooks for ASAN support.
     halide_target_feature_d3d12compute = 54, ///< Enable Direct3D 12 Compute runtime.
     halide_target_feature_check_unsafe_promises = 55, ///< Insert assertions for promises.
-<<<<<<< HEAD
-    halide_target_feature_new_autoscheduler = 56, ///< Use the prototype second-generation autoscheduler
-=======
     halide_target_feature_hexagon_dma = 56, ///< Enable Hexagon DMA buffers.
->>>>>>> 115404f1
-    halide_target_feature_end = 57 ///< A sentinel. Every target is considered to have this feature, and setting this feature does nothing.
+    halide_target_feature_new_autoscheduler = 57, ///< Use the prototype second-generation autoscheduler
+    halide_target_feature_end = 58 ///< A sentinel. Every target is considered to have this feature, and setting this feature does nothing.
 } halide_target_feature_t;
 
 /** This function is called internally by Halide in some situations to determine
