--- conflicted
+++ resolved
@@ -1341,15 +1341,12 @@
      * small, or the dimension is not accessed monotonically, the
      * pipeline will generate an error at runtime.
      *
-<<<<<<< HEAD
-=======
      * The fold_forward option indicates that the new values of the
      * producer are accessed by the consumer in a monotonically
      * increasing order. Folding storage of producers is also
      * supported if the new values are accessed in a monotonically
      * decreasing order by setting fold_forward to false.
      *
->>>>>>> e9795921
      * For example, consider the pipeline:
      \code
      Func f, g;
