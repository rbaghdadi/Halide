#ifndef HALIDE_EXPR_USES_VAR_H
#define HALIDE_EXPR_USES_VAR_H

/** \file
 * Defines a method to determine if an expression depends on some variables.
 */

#include "IR.h"
#include "IRVisitor.h"
#include "Scope.h"

namespace Halide {
namespace Internal {

template<typename T = void>
class ExprUsesVars : public IRGraphVisitor {
    using IRGraphVisitor::visit;

    const Scope<T> &vars;
    Scope<Expr> scope;

    void visit_name(const std::string &name) {
        if (vars.contains(name)) {
            result = true;
        } else if (scope.contains(name)) {
            include(scope.get(name));
        }
    }

    void visit(const Variable *op) {
        visit_name(op->name);
    }

    void visit(const Load *op) {
        visit_name(op->name);
        IRGraphVisitor::visit(op);
    }

    void visit(const Store *op) {
        visit_name(op->name);
        IRGraphVisitor::visit(op);
    }

    void visit(const Call *op) {
        visit_name(op->name);
        IRGraphVisitor::visit(op);
    }

    void visit(const Provide *op) {
        visit_name(op->name);
        IRGraphVisitor::visit(op);
    }

    void visit(const LetStmt *op) {
        visit_name(op->name);
        IRGraphVisitor::visit(op);
    }

    void visit(const Let *op) {
        visit_name(op->name);
        IRGraphVisitor::visit(op);
    }

    void visit(const Realize *op) {
        visit_name(op->name);
        IRGraphVisitor::visit(op);
    }

    void visit(const Allocate *op) {
        visit_name(op->name);
        IRGraphVisitor::visit(op);
    }
public:
    ExprUsesVars(const Scope<T> &v, const Scope<Expr> *s = nullptr) : vars(v), result(false) {
        scope.set_containing_scope(s);
    }
    bool result;
};

<<<<<<< HEAD
/** Test if a statement or expression references or defines a symbol
 * with the given name. */
template<typename StmtOrExpr>
inline bool stmt_or_expr_uses_var(StmtOrExpr e, const std::string &v) {
    Scope<> s;
    s.push(v);
    ExprUsesVars<> uses(s);
    e.accept(&uses);
    return uses.result;
}

/** Test if a statement or expression references or defines any of the
 *  variables in a scope, additionally considering variables bound to
 *  Expr's in the scope provided in the final argument.
=======
/** Test if a statement or expression references any of the variables
 *  in a scope, additionally considering variables bound to Expr's in
 *  the scope provided in the final argument.
>>>>>>> fd1b76f8
 */
template<typename StmtOrExpr, typename T>
inline bool stmt_or_expr_uses_vars(StmtOrExpr e, const Scope<T> &v,
                                   const Scope<Expr> &s = Scope<Expr>::empty_scope()) {
    ExprUsesVars<T> uses(v, &s);
    e.accept(&uses);
    return uses.result;
}

<<<<<<< HEAD
/** Test if an expression references or defines the given variable. */
inline bool expr_uses_var(Expr e, const std::string &v) {
    return stmt_or_expr_uses_var(e, v);
}

/** Test if a statement references or defines the given variable. */
inline bool stmt_uses_var(Stmt s, const std::string &v) {
    return stmt_or_expr_uses_var(s, v);
=======
/** Test if a statement or expression references the given variable,
 *  additionally considering variables bound to Expr's in the scope
 *  provided in the final argument.
 */
template<typename StmtOrExpr>
inline bool stmt_or_expr_uses_var(StmtOrExpr e, const std::string &v,
                                  const Scope<Expr> &s = Scope<Expr>::empty_scope()) {
    Scope<> vars;
    vars.push(v);
    return stmt_or_expr_uses_vars<StmtOrExpr, void>(e, vars, s);
}

/** Test if an expression references the given variable,
 *  additionally considering variables bound to Expr's in the scope
 *  provided in the final argument.
 */
inline bool expr_uses_var(Expr e, const std::string &v,
                          const Scope<Expr> &s = Scope<Expr>::empty_scope()) {
    return stmt_or_expr_uses_var(e, v, s);
}

/** Test if a statement references the given variable,
 *  additionally considering variables bound to Expr's in the scope
 *  provided in the final argument.
 */
inline bool stmt_uses_var(Stmt stmt, const std::string &v,
                          const Scope<Expr> &s = Scope<Expr>::empty_scope()) {
    return stmt_or_expr_uses_var(stmt, v, s);
>>>>>>> fd1b76f8
}

/** Test if an expression references or defines any of the variables
 *  in a scope, additionally considering variables bound to Expr's in
 *  the scope provided in the final argument.
 */
template<typename T>
inline bool expr_uses_vars(Expr e, const Scope<T> &v,
                           const Scope<Expr> &s = Scope<Expr>::empty_scope()) {
    return stmt_or_expr_uses_vars(e, v, s);
}

/** Test if a statement references or defines any of the variables in
 *  a scope, additionally considering variables bound to Expr's in the
 *  scope provided in the final argument.
 */
template<typename T>
inline bool stmt_uses_vars(Stmt stmt, const Scope<T> &v,
                           const Scope<Expr> &s = Scope<Expr>::empty_scope()) {
    return stmt_or_expr_uses_vars(stmt, v, s);
}

}  // namespace Internal
}  // namespace Halide

#endif<|MERGE_RESOLUTION|>--- conflicted
+++ resolved
@@ -77,26 +77,9 @@
     bool result;
 };
 
-<<<<<<< HEAD
-/** Test if a statement or expression references or defines a symbol
- * with the given name. */
-template<typename StmtOrExpr>
-inline bool stmt_or_expr_uses_var(StmtOrExpr e, const std::string &v) {
-    Scope<> s;
-    s.push(v);
-    ExprUsesVars<> uses(s);
-    e.accept(&uses);
-    return uses.result;
-}
-
-/** Test if a statement or expression references or defines any of the
- *  variables in a scope, additionally considering variables bound to
- *  Expr's in the scope provided in the final argument.
-=======
 /** Test if a statement or expression references any of the variables
  *  in a scope, additionally considering variables bound to Expr's in
  *  the scope provided in the final argument.
->>>>>>> fd1b76f8
  */
 template<typename StmtOrExpr, typename T>
 inline bool stmt_or_expr_uses_vars(StmtOrExpr e, const Scope<T> &v,
@@ -106,16 +89,6 @@
     return uses.result;
 }
 
-<<<<<<< HEAD
-/** Test if an expression references or defines the given variable. */
-inline bool expr_uses_var(Expr e, const std::string &v) {
-    return stmt_or_expr_uses_var(e, v);
-}
-
-/** Test if a statement references or defines the given variable. */
-inline bool stmt_uses_var(Stmt s, const std::string &v) {
-    return stmt_or_expr_uses_var(s, v);
-=======
 /** Test if a statement or expression references the given variable,
  *  additionally considering variables bound to Expr's in the scope
  *  provided in the final argument.
@@ -144,7 +117,6 @@
 inline bool stmt_uses_var(Stmt stmt, const std::string &v,
                           const Scope<Expr> &s = Scope<Expr>::empty_scope()) {
     return stmt_or_expr_uses_var(stmt, v, s);
->>>>>>> fd1b76f8
 }
 
 /** Test if an expression references or defines any of the variables
