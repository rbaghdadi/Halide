--- conflicted
+++ resolved
@@ -29,11 +29,7 @@
     g.bound(c, 0, 3).glsl(x, y, c);
 
     // Generate the result.
-<<<<<<< HEAD
-    Buffer<float> result = g.realize(10, 10, 3);
-=======
-    Image<float> result = g.realize(10, 10, 3, target);
->>>>>>> f02ed8a0
+    Buffer<float> result = g.realize(10, 10, 3, target);
     result.copy_to_host();
 
     // Check the result.
