--- conflicted
+++ resolved
@@ -269,11 +269,7 @@
 // BIG should be uint64_t, int64_t or double as appropriate.
 // T should be a type known to Halide.
 template<typename T,typename BIG,int bits>
-<<<<<<< HEAD
-bool div_mod(int vector_width, Target &target) {
-=======
 bool div_mod(int vector_width, ScheduleVariant scheduling, const Target &target) {
->>>>>>> aa588216
     std::cout << "Test division of " << type_of<T>() << 'x' << vector_width << '\n';
 
     int i, j;
@@ -306,13 +302,6 @@
     if (vector_width > 1) {
         f.vectorize(x, vector_width);
     }
-<<<<<<< HEAD
-    if (target.has_gpu_feature()) {
-        f.compute_root().gpu_tile(x, y, 16, 16);
-    } else if (target.features_any_of({Target::HVX_64, Target::HVX_128})) {
-        f.compute_root().hexagon();
-    }
-=======
     switch (scheduling) {
         case CPU:
             break;
@@ -324,7 +313,6 @@
             break;
     };
      
->>>>>>> aa588216
     Realization R = f.realize(WIDTH, HEIGHT, target);
     Image<T> q(R[0]);
     Image<T> r(R[1]);
@@ -438,24 +426,8 @@
 
 int main(int argc, char **argv) {
     bool success = true;
-    int max_vector_width = 16;
     success &= f_mod<float,double,32>();
 
-<<<<<<< HEAD
-    Target target = get_jit_target_from_environment();
-    // TODO: Fix all vector_widths for Hexagon.
-    if (target.features_any_of({Target::HVX_64, Target::HVX_128})) {
-        max_vector_width = 1;
-    }
-
-    for (int vector_width = 1; vector_width <= max_vector_width; vector_width *= 2) {
-        success &= div_mod<uint8_t,uint64_t,8>(vector_width, target);
-        success &= div_mod<uint16_t,uint64_t,16>(vector_width, target);
-        success &= div_mod<uint32_t,uint64_t,32>(vector_width, target);
-        success &= div_mod<int8_t,int64_t,8>(vector_width, target);
-        success &= div_mod<int16_t,int64_t,16>(vector_width, target);
-        success &= div_mod<int32_t,int64_t,32>(vector_width, target);
-=======
     int maximum_vector_width = 16;
     Target target = get_jit_target_from_environment();
     if (target.has_feature(Target::Metal)) {
@@ -467,8 +439,8 @@
         scheduling = TiledGPU;
     } else if (target.features_any_of({Target::HVX_64, Target::HVX_128})) {
         // TODO: Pranav, I think this still needs the size change and Makefile changes.
-        //maximum_vector_width = 1;
-        //scheduling = Hexagon;
+        maximum_vector_width = 1;
+        scheduling = Hexagon;
     }
 
     for (int vector_width = 1; vector_width <= maximum_vector_width; vector_width *= 2) {
@@ -478,7 +450,6 @@
         success &= div_mod<int8_t,int64_t,8>(vector_width, scheduling, target);
         success &= div_mod<int16_t,int64_t,16>(vector_width, scheduling, target);
         success &= div_mod<int32_t,int64_t,32>(vector_width, scheduling, target);
->>>>>>> aa588216
     }
 
     if (! success) {
