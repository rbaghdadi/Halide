#include "HalideRuntimeCuda.h"
#include "device_buffer_utils.h"
#include "device_interface.h"
#include "printer.h"
#include "mini_cuda.h"
#include "scoped_spin_lock.h"

#define INLINE inline __attribute__((always_inline))

namespace Halide { namespace Runtime { namespace Internal { namespace Cuda {

// Define the function pointers for the CUDA API.
#define CUDA_FN(ret, fn, args) WEAK ret (CUDAAPI *fn)args;
#define CUDA_FN_OPTIONAL(ret, fn, args) WEAK ret (CUDAAPI *fn)args;
#define CUDA_FN_3020(ret, fn, fn_3020, args) WEAK ret (CUDAAPI *fn)args;
#define CUDA_FN_4000(ret, fn, fn_4000, args) WEAK ret (CUDAAPI *fn)args;
#include "cuda_functions.h"

// The default implementation of halide_cuda_get_symbol attempts to load
// the CUDA shared library/DLL, and then get the symbol from it.
WEAK void *lib_cuda = NULL;

extern "C" WEAK void *halide_cuda_get_symbol(void *user_context, const char *name) {
    // Only try to load the library if we can't already get the symbol
    // from the library. Even if the library is NULL, the symbols may
    // already be available in the process.
    void *symbol = halide_get_library_symbol(lib_cuda, name);
    if (symbol) {
        return symbol;
    }

    const char *lib_names[] = {
#ifdef WINDOWS
        "nvcuda.dll",
#else
        "libcuda.so",
        "libcuda.dylib",
        "/Library/Frameworks/CUDA.framework/CUDA",
#endif
    };
    for (size_t i = 0; i < sizeof(lib_names) / sizeof(lib_names[0]); i++) {
        lib_cuda = halide_load_library(lib_names[i]);
        if (lib_cuda) {
            debug(user_context) << "    Loaded CUDA runtime library: " << lib_names[i] << "\n";
            break;
        }
    }

    return halide_get_library_symbol(lib_cuda, name);
}

template <typename T>
INLINE T get_cuda_symbol(void *user_context, const char *name, bool optional = false) {
    T s = (T)halide_cuda_get_symbol(user_context, name);
    if (!optional && !s) {
        error(user_context) << "CUDA API not found: " << name << "\n";
    }
    return s;
}

// Load a CUDA shared object/dll and get the CUDA API function pointers from it.
WEAK void load_libcuda(void *user_context) {
    debug(user_context) << "    load_libcuda (user_context: " << user_context << ")\n";
    halide_assert(user_context, cuInit == NULL);

    #define CUDA_FN(ret, fn, args) fn = get_cuda_symbol<ret (CUDAAPI *)args>(user_context, #fn);
    #define CUDA_FN_OPTIONAL(ret, fn, args) fn = get_cuda_symbol<ret (CUDAAPI *)args>(user_context, #fn, true);
    #define CUDA_FN_3020(ret, fn, fn_3020, args) fn = get_cuda_symbol<ret (CUDAAPI *)args>(user_context, #fn_3020);
    #define CUDA_FN_4000(ret, fn, fn_4000, args) fn = get_cuda_symbol<ret (CUDAAPI *)args>(user_context, #fn_4000);
    #include "cuda_functions.h"
}

extern WEAK halide_device_interface_t cuda_device_interface;

WEAK const char *get_error_name(CUresult error);
WEAK CUresult create_cuda_context(void *user_context, CUcontext *ctx);

// A cuda context defined in this module with weak linkage
CUcontext WEAK context = 0;
// This spinlock protexts the above context variable.
volatile int WEAK context_lock = 0;

}}}} // namespace Halide::Runtime::Internal::Cuda

using namespace Halide::Runtime::Internal;
using namespace Halide::Runtime::Internal::Cuda;

extern "C" {

// The default implementation of halide_cuda_acquire_context uses the global
// pointers above, and serializes access with a spin lock.
// Overriding implementations of acquire/release must implement the following
// behavior:
// - halide_cuda_acquire_context should always store a valid context/command
//   queue in ctx/q, or return an error code.
// - A call to halide_cuda_acquire_context is followed by a matching call to
//   halide_cuda_release_context. halide_cuda_acquire_context should block while a
//   previous call (if any) has not yet been released via halide_cuda_release_context.
WEAK int halide_cuda_acquire_context(void *user_context, CUcontext *ctx, bool create = true) {
    // TODO: Should we use a more "assertive" assert? these asserts do
    // not block execution on failure.
    halide_assert(user_context, ctx != NULL);

    // If the context has not been initialized, initialize it now.
    halide_assert(user_context, &context != NULL);

    // Note that this null-check of the context is *not* locked with
    // respect to device_release, so we may get a non-null context
    // that's in the process of being destroyed. Things will go badly
    // in general if you call device_release while other Halide code
    // is running though.
    CUcontext local_val = context;
    if (local_val == NULL) {
        if (!create) {
            *ctx = NULL;
            return 0;
        }

        {
            ScopedSpinLock spinlock(&context_lock);
            local_val = context;
            if (local_val == NULL) {
                CUresult error = create_cuda_context(user_context, &local_val);
                if (error != CUDA_SUCCESS) {
                    return error;
                }
            }
            // Normally in double-checked locking you need a release
            // fence here that synchronizes with an acquire fence
            // above to ensure context is fully constructed before
            // assigning to the global, but there's no way that
            // create_cuda_context can access the "context" global, so
            // we should be OK just storing to it here.
            context = local_val;
        }  // spinlock
    }

    *ctx = local_val;
    return 0;
}

WEAK int halide_cuda_release_context(void *user_context) {
    return 0;
}

// Return the stream to use for executing kernels and synchronization. Only called
// for versions of cuda which support streams. Default is to use the main stream
// for the context (NULL stream). The context is passed in for convenience, but
// any sort of scoping must be handled by that of the
// halide_cuda_acquire_context/halide_cuda_release_context pair, not this call.
WEAK int halide_cuda_get_stream(void *user_context, CUcontext ctx, CUstream *stream) {
    // There are two default streams we could use. stream 0 is fully
    // synchronous. stream 2 gives a separate non-blocking stream per
    // thread.
    *stream = 0;
    return 0;
}

} // extern "C"

namespace Halide { namespace Runtime { namespace Internal { namespace Cuda {

// Helper object to acquire and release the cuda context.
class Context {
    void *user_context;

public:
    CUcontext context;
    int error;

    // Constructor sets 'error' if any occurs.
    INLINE Context(void *user_context) : user_context(user_context),
                                         context(NULL),
                                         error(CUDA_SUCCESS) {
#ifdef DEBUG_RUNTIME
        halide_start_clock(user_context);
#endif
        error = halide_cuda_acquire_context(user_context, &context);
        if (error != 0) {
            return;
        }

        halide_assert(user_context, context != NULL);
        halide_assert(user_context, cuInit != NULL);

        error = cuCtxPushCurrent(context);
    }

    INLINE ~Context() {
        if (error == 0) {
            CUcontext old;
            cuCtxPopCurrent(&old);
            halide_cuda_release_context(user_context);
        }
    }
};

// Halide allocates a device API controlled pointer slot as part of
// each compiled module. The slot is used to store information to
// avoid having to reload/recompile kernel code on each call into a
// Halide filter. The cuda runtime uses this pointer to maintain a
// linked list of contexts into which the module has been loaded.
//
// A global list of all registered filters is also kept so all modules
// loaded on a given context can be unloaded and removed from the list
// when halide_device_release is called on a specific context.
//
// The registered_filters struct is not freed as it is pointed to by the
// Halide generated code. The module_state structs are freed.

struct module_state {
    CUcontext context;
    CUmodule module;
    module_state *next;
};

struct registered_filters {
    module_state *modules;
    registered_filters *next;
};
WEAK registered_filters *filters_list = NULL;
// This spinlock protects the above filters_list.
volatile int WEAK filters_list_lock = 0;

WEAK module_state *find_module_for_context(const registered_filters *filters, CUcontext ctx) {
    module_state *modules = filters->modules;
    while (modules != NULL) {
        if (modules->context == ctx) {
            return modules;
        }
        modules = modules->next;
    }
    return NULL;
}

WEAK CUresult create_cuda_context(void *user_context, CUcontext *ctx) {
    // Initialize CUDA
    if (!cuInit) {
        load_libcuda(user_context);
        if (!cuInit) {
            error(user_context) << "Could not find cuda system libraries";
            return CUDA_ERROR_FILE_NOT_FOUND;
        }
    }

    CUresult err = cuInit(0);
    if (err != CUDA_SUCCESS) {
        error(user_context) << "CUDA: cuInit failed: "
                            << get_error_name(err);
        return err;
    }

    // Make sure we have a device
    int deviceCount = 0;
    err = cuDeviceGetCount(&deviceCount);
    if (err != CUDA_SUCCESS) {
        error(user_context) << "CUDA: cuGetDeviceCount failed: "
                            << get_error_name(err);
        return err;
    }

    if (deviceCount <= 0) {
        halide_error(user_context, "CUDA: No devices available");
        return CUDA_ERROR_NO_DEVICE;
    }

    int device = halide_get_gpu_device(user_context);
    if (device == -1 && deviceCount == 1) {
        device = 0;
    } else if (device == -1) {
        debug(user_context) << "CUDA: Multiple CUDA devices detected. Selecting the one with the most cores.\n";
        int best_core_count = 0;
        for (int i = 0; i < deviceCount; i++) {
            CUdevice dev;
            CUresult status = cuDeviceGet(&dev, i);
            if (status != CUDA_SUCCESS) {
                debug(user_context) << "      Failed to get device " << i << "\n";
                continue;
            }
            int core_count = 0;
            status = cuDeviceGetAttribute(&core_count, CU_DEVICE_ATTRIBUTE_MULTIPROCESSOR_COUNT, dev);
            debug(user_context) << "      Device " << i << " has " << core_count << " cores\n";
            if (status != CUDA_SUCCESS) {
                continue;
            }
            if (core_count >= best_core_count) {
                device = i;
                best_core_count = core_count;
            }
        }
    }

    // Get device
    CUdevice dev;
    CUresult status = cuDeviceGet(&dev, device);
    if (status != CUDA_SUCCESS) {
        halide_error(user_context, "CUDA: Failed to get device\n");
        return status;
    }

    debug(user_context) <<  "    Got device " << dev << "\n";

    // Dump device attributes
    #ifdef DEBUG_RUNTIME
    {
        char name[256];
        name[0] = 0;
        err = cuDeviceGetName(name, 256, dev);
        debug(user_context) << "      " << name << "\n";

        if (err != CUDA_SUCCESS) {
            error(user_context) << "CUDA: cuDeviceGetName failed: "
                                << get_error_name(err);
            return err;
        }

        size_t memory = 0;
        err = cuDeviceTotalMem(&memory, dev);
        debug(user_context) << "      total memory: " << (int)(memory >> 20) << " MB\n";

        if (err != CUDA_SUCCESS) {
            error(user_context) << "CUDA: cuDeviceTotalMem failed: "
                                << get_error_name(err);
            return err;
        }

        // Declare variables for other state we want to query.
        int max_threads_per_block = 0, warp_size = 0, num_cores = 0;
        int max_block_size[] = {0, 0, 0};
        int max_grid_size[] = {0, 0, 0};
        int max_shared_mem = 0, max_constant_mem = 0;
        int cc_major = 0, cc_minor = 0;

        struct {int *dst; CUdevice_attribute attr;} attrs[] = {
            {&max_threads_per_block, CU_DEVICE_ATTRIBUTE_MAX_THREADS_PER_BLOCK},
            {&warp_size,             CU_DEVICE_ATTRIBUTE_WARP_SIZE},
            {&num_cores,             CU_DEVICE_ATTRIBUTE_MULTIPROCESSOR_COUNT},
            {&max_block_size[0],     CU_DEVICE_ATTRIBUTE_MAX_BLOCK_DIM_X},
            {&max_block_size[1],     CU_DEVICE_ATTRIBUTE_MAX_BLOCK_DIM_Y},
            {&max_block_size[2],     CU_DEVICE_ATTRIBUTE_MAX_BLOCK_DIM_Z},
            {&max_grid_size[0],      CU_DEVICE_ATTRIBUTE_MAX_GRID_DIM_X},
            {&max_grid_size[1],      CU_DEVICE_ATTRIBUTE_MAX_GRID_DIM_Y},
            {&max_grid_size[2],      CU_DEVICE_ATTRIBUTE_MAX_GRID_DIM_Z},
            {&max_shared_mem,        CU_DEVICE_ATTRIBUTE_SHARED_MEMORY_PER_BLOCK},
            {&max_constant_mem,      CU_DEVICE_ATTRIBUTE_TOTAL_CONSTANT_MEMORY},
            {&cc_major,              CU_DEVICE_ATTRIBUTE_COMPUTE_CAPABILITY_MAJOR},
            {&cc_minor,              CU_DEVICE_ATTRIBUTE_COMPUTE_CAPABILITY_MINOR},
            {NULL,                   CU_DEVICE_ATTRIBUTE_MAX}};

        // Do all the queries.
        for (int i = 0; attrs[i].dst; i++) {
            err = cuDeviceGetAttribute(attrs[i].dst, attrs[i].attr, dev);
            if (err != CUDA_SUCCESS) {
                error(user_context)
                    << "CUDA: cuDeviceGetAttribute failed ("
                    << get_error_name(err)
                    << ") for attribute " << (int)attrs[i].attr;
                return err;
            }
        }

        // threads per core is a function of the compute capability
        int threads_per_core = (cc_major == 1 ? 8 :
                                cc_major == 2 ? (cc_minor == 0 ? 32 : 48) :
                                cc_major == 3 ? 192 :
                                cc_major == 5 ? 128 : 0);

        debug(user_context)
            << "      max threads per block: " << max_threads_per_block << "\n"
            << "      warp size: " << warp_size << "\n"
            << "      max block size: " << max_block_size[0]
            << " " << max_block_size[1] << " " << max_block_size[2] << "\n"
            << "      max grid size: " << max_grid_size[0]
            << " " << max_grid_size[1] << " " << max_grid_size[2] << "\n"
            << "      max shared memory per block: " << max_shared_mem << "\n"
            << "      max constant memory per block: " << max_constant_mem << "\n"
            << "      compute capability " << cc_major << "." << cc_minor << "\n"
            << "      cuda cores: " << num_cores << " x " << threads_per_core << " = " << threads_per_core << "\n";
    }
    #endif

    // Create context
    debug(user_context) <<  "    cuCtxCreate " << dev << " -> ";
    err = cuCtxCreate(ctx, 0, dev);
    if (err != CUDA_SUCCESS) {
        debug(user_context) << get_error_name(err) << "\n";
        error(user_context) << "CUDA: cuCtxCreate failed: "
                            << get_error_name(err);
        return err;
    } else {
        unsigned int version = 0;
        cuCtxGetApiVersion(*ctx, &version);
        debug(user_context) << *ctx << "(" << version << ")\n";
    }
    // Creation automatically pushes the context, but we'll pop to allow the caller
    // to decide when to push.
    CUcontext dummy;
    err = cuCtxPopCurrent(&dummy);
    if (err != CUDA_SUCCESS) {
      error(user_context) << "CUDA: cuCtxPopCurrent failed: "
                          << get_error_name(err);
      return err;
    }

    return CUDA_SUCCESS;
}

// This feature may be useful during CUDA backend or runtime
// development. It does not seem to find many errors in general Halide
// use and causes false positives in at least one environment, where
// it prevents using debug mode with cuda.
#define ENABLE_POINTER_VALIDATION 0

WEAK bool validate_device_pointer(void *user_context, halide_buffer_t* buf, size_t size=0) {
// The technique using cuPointerGetAttribute and CU_POINTER_ATTRIBUTE_CONTEXT
// requires unified virtual addressing is enabled and that is not the case
// for 32-bit processes on Mac OS X. So for now, as a total hack, just return true
// in 32-bit. This could of course be wrong the other way for cards that only
// support 32-bit addressing in 64-bit processes, but I expect those cards do not
// support unified addressing at all.
// TODO: figure out a way to validate pointers in all cases if strictly necessary.
#if defined(BITS_32) || !ENABLE_POINTER_VALIDATION
    return true;
#else
    if (buf->device == 0)
        return true;

    CUdeviceptr dev_ptr = (CUdeviceptr)buf->device;

    CUcontext ctx;
    CUresult result = cuPointerGetAttribute(&ctx, CU_POINTER_ATTRIBUTE_CONTEXT, dev_ptr);
    if (result != CUDA_SUCCESS) {
        error(user_context) << "Bad device pointer " << (void *)dev_ptr
                            << ": cuPointerGetAttribute returned "
                            << get_error_name(result);
        return false;
    }
    return true;
#endif
}

}}}} // namespace Halide::Runtime::Internal

extern "C" {
WEAK int halide_cuda_initialize_kernels(void *user_context, void **state_ptr, const char* ptx_src, int size) {
    debug(user_context) << "CUDA: halide_cuda_initialize_kernels (user_context: " << user_context
                        << ", state_ptr: " << state_ptr
                        << ", ptx_src: " << (void *)ptx_src
                        << ", size: " << size << "\n";

    Context ctx(user_context);
    if (ctx.error != 0) {
        return ctx.error;
    }

    #ifdef DEBUG_RUNTIME
    uint64_t t_before = halide_current_time_ns(user_context);
    #endif


    halide_assert(user_context, &filters_list_lock != NULL);
    {
        ScopedSpinLock spinlock(&filters_list_lock);

        // Create the state object if necessary. This only happens once, regardless
        // of how many times halide_initialize_kernels/halide_release is called.
        // halide_release traverses this list and releases the module objects, but
        // it does not modify the list nodes created/inserted here.
        registered_filters **filters = (registered_filters**)state_ptr;
        if (!(*filters)) {
            *filters = (registered_filters*)malloc(sizeof(registered_filters));
            (*filters)->modules = NULL;
            (*filters)->next = filters_list;
            filters_list = *filters;
        }

        // Create the module itself if necessary.
        module_state *loaded_module = find_module_for_context(*filters, ctx.context);
        if (loaded_module == NULL) {
            loaded_module = (module_state *)malloc(sizeof(module_state));
            debug(user_context) <<  "    cuModuleLoadData " << (void *)ptx_src << ", " << size << " -> ";

            CUjit_option options[] = { CU_JIT_MAX_REGISTERS };
            unsigned int max_regs_per_thread = 64;

            // A hack to enable control over max register count for
            // testing. This should be surfaced in the schedule somehow
            // instead.
            char *regs = getenv("HL_CUDA_JIT_MAX_REGISTERS");
            if (regs) {
                max_regs_per_thread = atoi(regs);
            }
            void *optionValues[] = { (void*)(uintptr_t) max_regs_per_thread };
            CUresult err = cuModuleLoadDataEx(&loaded_module->module, ptx_src, 1, options, optionValues);

            if (err != CUDA_SUCCESS) {
                free(loaded_module);
                error(user_context) << "CUDA: cuModuleLoadData failed: "
                                    << get_error_name(err);
                return err;
            } else {
                debug(user_context) << (void *)(loaded_module->module) << "\n";
            }
            loaded_module->context = ctx.context;
            loaded_module->next = (*filters)->modules;
            (*filters)->modules = loaded_module;
        }
    }  // spinlock

    #ifdef DEBUG_RUNTIME
    uint64_t t_after = halide_current_time_ns(user_context);
    debug(user_context) << "    Time: " << (t_after - t_before) / 1.0e6 << " ms\n";
    #endif

    return 0;
}

WEAK int halide_cuda_device_free(void *user_context, halide_buffer_t* buf) {
    // halide_device_free, at present, can be exposed to clients and they
    // should be allowed to call halide_device_free on any halide_buffer_t
    // including ones that have never been used with a GPU.
    if (buf->device == 0) {
        return 0;
    }

    CUdeviceptr dev_ptr = (CUdeviceptr)buf->device;

    debug(user_context)
        <<  "CUDA: halide_cuda_device_free (user_context: " << user_context
        << ", buf: " << buf << ")\n";

    Context ctx(user_context);
    if (ctx.error != CUDA_SUCCESS)
        return ctx.error;

    #ifdef DEBUG_RUNTIME
    uint64_t t_before = halide_current_time_ns(user_context);
    #endif

    halide_assert(user_context, validate_device_pointer(user_context, buf));

    debug(user_context) <<  "    cuMemFree " << (void *)(dev_ptr) << "\n";
    CUresult err = cuMemFree(dev_ptr);
    // If cuMemFree fails, it isn't likely to succeed later, so just drop
    // the reference.
    buf->device_interface->impl->release_module();
    buf->device_interface = NULL;
    buf->device = 0;
    if (err != CUDA_SUCCESS) {
        // We may be called as a destructor, so don't raise an error here.
        return err;
    }

    #ifdef DEBUG_RUNTIME
    uint64_t t_after = halide_current_time_ns(user_context);
    debug(user_context) << "    Time: " << (t_after - t_before) / 1.0e6 << " ms\n";
    #endif

    return 0;
}

WEAK int halide_cuda_device_release(void *user_context) {
    debug(user_context)
        << "CUDA: halide_cuda_device_release (user_context: " <<  user_context << ")\n";

    // If we haven't even loaded libcuda, don't load it just to quit.
    if (!lib_cuda) {
        return 0;
    }

    int err;
    CUcontext ctx;
    err = halide_cuda_acquire_context(user_context, &ctx, false);
    if (err != CUDA_SUCCESS) {
        return err;
    }

    if (ctx) {
        // It's possible that this is being called from the destructor of
        // a static variable, in which case the driver may already be
        // shutting down.
        err = cuCtxPushCurrent(ctx);
        if (err != CUDA_SUCCESS) {
            err = cuCtxSynchronize();
        }
        halide_assert(user_context, err == CUDA_SUCCESS || err == CUDA_ERROR_DEINITIALIZED);

        {
            ScopedSpinLock spinlock(&filters_list_lock);

            // Unload the modules attached to this context. Note that the list
            // nodes themselves are not freed, only the module objects are
            // released. Subsequent calls to halide_init_kernels might re-create
            // the program object using the same list node to store the module
            // object.
            registered_filters *filters = filters_list;
            while (filters) {
                module_state **prev_ptr = &filters->modules;
                module_state *loaded_module = filters->modules;
                while (loaded_module != NULL) {
                    if (loaded_module->context == ctx) {
                        debug(user_context) << "    cuModuleUnload " << loaded_module->module << "\n";
                        err = cuModuleUnload(loaded_module->module);
                        halide_assert(user_context, err == CUDA_SUCCESS || err == CUDA_ERROR_DEINITIALIZED);
                        *prev_ptr = loaded_module->next;
                        free(loaded_module);
                        loaded_module = *prev_ptr;
                    } else {
                        loaded_module = loaded_module->next;
                        prev_ptr = &loaded_module->next;
                    }
                }
                filters = filters->next;
            }
        }  // spinlock

        CUcontext old_ctx;
        cuCtxPopCurrent(&old_ctx);

        // Only destroy the context if we own it

        {
            ScopedSpinLock spinlock(&context_lock);

            if (ctx == context) {
                debug(user_context) << "    cuCtxDestroy " << context << "\n";
                err = cuProfilerStop();
                err = cuCtxDestroy(context);
                halide_assert(user_context, err == CUDA_SUCCESS || err == CUDA_ERROR_DEINITIALIZED);
                context = NULL;
            }
        }  // spinlock
    }

    halide_cuda_release_context(user_context);

    return 0;
}

WEAK int halide_cuda_device_malloc(void *user_context, halide_buffer_t *buf) {
    debug(user_context)
        << "CUDA: halide_cuda_device_malloc (user_context: " << user_context
        << ", buf: " << buf << ")\n";

    Context ctx(user_context);
    if (ctx.error != CUDA_SUCCESS) {
        return ctx.error;
    }

    size_t size = buf->size_in_bytes();
    halide_assert(user_context, size != 0);
    if (buf->device) {
        // This buffer already has a device allocation
        halide_assert(user_context, validate_device_pointer(user_context, buf, size));
        return 0;
    }

    // Check all strides positive.
    for (int i = 0; i < buf->dimensions; i++) {
        halide_assert(user_context, buf->dim[i].stride >= 0);
    }

    debug(user_context) << "    allocating " << *buf << "\n";

    #ifdef DEBUG_RUNTIME
    uint64_t t_before = halide_current_time_ns(user_context);
    #endif

    CUdeviceptr p;
    debug(user_context) << "    cuMemAlloc " << (uint64_t)size << " -> ";
    CUresult err = cuMemAlloc(&p, size);
    if (err != CUDA_SUCCESS) {
        debug(user_context) << get_error_name(err) << "\n";
        error(user_context) << "CUDA: cuMemAlloc failed: "
                            << get_error_name(err);
        return err;
    } else {
        debug(user_context) << (void *)p << "\n";
    }
    halide_assert(user_context, p);
    buf->device = p;
    buf->device_interface = &cuda_device_interface;
    buf->device_interface->impl->use_module();

    #ifdef DEBUG_RUNTIME
    uint64_t t_after = halide_current_time_ns(user_context);
    debug(user_context) << "    Time: " << (t_after - t_before) / 1.0e6 << " ms\n";
    #endif

    return 0;
}

namespace {
WEAK int cuda_do_multidimensional_copy(void *user_context, const device_copy &c,
                                       uint64_t src, uint64_t dst, int d, bool from_host, bool to_host) {
    if (d > MAX_COPY_DIMS) {
        error(user_context) << "Buffer has too many dimensions to copy to/from GPU\n";
        return -1;
    } else if (d == 0) {
        CUresult err = CUDA_SUCCESS;
        const char *copy_name;
        debug(user_context) << "    from " << (from_host ? "host" : "device")
                            << " to " << (to_host ? "host" : "device") << ", "
                            << (void *)src << " -> " << (void *)dst << ", " << c.chunk_size << " bytes\n";
        if (!from_host && to_host) {
<<<<<<< HEAD
            copy_name = "cuMemcpyDtoH";
            err = cuMemcpyDtoH((void *)dst, (CUdeviceptr)src, c.chunk_size);
        } else if (from_host && !to_host) {
            copy_name = "cuMemcpyHtoD";
            err = cuMemcpyHtoD((CUdeviceptr)dst, (void *)src, c.chunk_size);
        } else if (!from_host && !to_host) {
            copy_name = "cuMemcpyDtoD";
            err = cuMemcpyDtoD((CUdeviceptr)dst, (CUdeviceptr)src, c.chunk_size);
        } else if (dst != src) {
            copy_name = "memcpy";
=======
          debug(user_context) << "cuMemcpyDtoH(" << (void *)dst << ", " << (void *)src << ", " << c.chunk_size <<")\n";
            err = cuMemcpyDtoH((void *)dst, (CUdeviceptr)src, c.chunk_size);
        } else if (from_host && !to_host) {
          debug(user_context) << "cuMemcpyHtoD(" << (void *)dst << ", " << (void *)src << ", " << c.chunk_size <<")\n";
            err = cuMemcpyHtoD((CUdeviceptr)dst, (void *)src, c.chunk_size);
        } else if (!from_host && !to_host) {
          debug(user_context) << "cuMemcpyDtoD(" << (void *)dst << ", " << (void *)src << ", " << c.chunk_size <<")\n";
            err = cuMemcpyDtoD((CUdeviceptr)dst, (CUdeviceptr)src, c.chunk_size);
        } else if (dst != src) {
          debug(user_context) << "memcpy(" << (void *)dst << ", " << (void *)src << ", " << c.chunk_size <<")\n";
>>>>>>> 10c4bbec
            // Could reach here if a user called directly into the
            // cuda API for a device->host copy on a source buffer
            // with device_dirty = false.
            memcpy((void *)dst, (void *)src, c.chunk_size);
        }
        if (err != CUDA_SUCCESS) {
            error(user_context) << "CUDA: " << copy_name << " failed: " << get_error_name(err);
            return (int)err;
        }
    } else {
        ssize_t src_off = 0, dst_off = 0;
        for (int i = 0; i < (int)c.extent[d-1]; i++) {
            int err = cuda_do_multidimensional_copy(user_context, c, src + src_off, dst + dst_off, d - 1, from_host, to_host);
            dst_off += c.dst_stride_bytes[d-1];
            src_off += c.src_stride_bytes[d-1];
            if (err) {
                return err;
            }
        }
    }
    return 0;
}
}

WEAK int halide_cuda_buffer_copy(void *user_context, struct halide_buffer_t *src,
                                 const struct halide_device_interface_t *dst_device_interface,
                                 struct halide_buffer_t *dst) {
    // We only handle copies to cuda or to host
    halide_assert(user_context, dst_device_interface == NULL ||
                  dst_device_interface == &cuda_device_interface);

    if ((src->device_dirty() || src->host == NULL) && 
        src->device_interface != &cuda_device_interface) {
        halide_assert(user_context, dst_device_interface == &cuda_device_interface);
        // This is handled at the higher level.
        return halide_error_code_incompatible_device_interface;
    }

    bool from_host = (src->device_interface != &cuda_device_interface) ||
                     (src->device == 0) ||
                     (src->host_dirty() && src->host != NULL);
    bool to_host = !dst_device_interface;

    halide_assert(user_context, from_host || src->device);
    halide_assert(user_context, to_host || dst->device);

    device_copy c = make_buffer_copy(src, from_host, dst, to_host);

    int err = 0;
    {
        Context ctx(user_context);
        if (ctx.error != CUDA_SUCCESS) {
            return ctx.error;
        }

        debug(user_context)
            << "CUDA: halide_cuda_buffer_copy (user_context: " << user_context
            << ", src: " << src << ", dst: " << dst << ")\n";

        #ifdef DEBUG_RUNTIME
        uint64_t t_before = halide_current_time_ns(user_context);
        if (!from_host) {
            halide_assert(user_context, validate_device_pointer(user_context, src));
        }
        if (!to_host) {
            halide_assert(user_context, validate_device_pointer(user_context, dst));
        }
        #endif

        err = cuda_do_multidimensional_copy(user_context, c, c.src + c.src_begin, c.dst, dst->dimensions, from_host, to_host);

        #ifdef DEBUG_RUNTIME
        uint64_t t_after = halide_current_time_ns(user_context);
        debug(user_context) << "    Time: " << (t_after - t_before) / 1.0e6 << " ms\n";
        #endif
    }

    return err;
}

namespace {

WEAK int cuda_device_crop_from_offset(const struct halide_buffer_t *src,
                                      int64_t offset,
                                      struct halide_buffer_t *dst) {
    dst->device = src->device + offset;
    dst->device_interface = src->device_interface;
    dst->set_device_dirty(src->device_dirty());
    return 0;
}

}  // namespace

WEAK int halide_cuda_device_crop(void *user_context, const struct halide_buffer_t *src,
                                 struct halide_buffer_t *dst) {
    debug(user_context)
        << "CUDA: halide_cuda_device_crop (user_context: " << user_context
        << ", src: " << src << ", dst: " << dst << ")\n";

    // Pointer arithmetic works fine.
    const int64_t offset = calc_device_crop_byte_offset(src, dst);
    return cuda_device_crop_from_offset(src, offset, dst);
}

WEAK int halide_cuda_device_slice(void *user_context, const struct halide_buffer_t *src,
                                  int slice_dim, int slice_pos,
                                  struct halide_buffer_t *dst) {
    debug(user_context)
        << "CUDA: halide_cuda_device_slice (user_context: " << user_context
        << ", src: " << src << ", slice_dim " << slice_dim << ", slice_pos "
        << slice_pos << ", dst: " << dst << ")\n";

    // Pointer arithmetic works fine.
    const int64_t offset = calc_device_slice_byte_offset(src, slice_dim, slice_pos);
    return cuda_device_crop_from_offset(src, offset, dst);
}

WEAK int halide_cuda_device_release_crop(void *user_context, struct halide_buffer_t *dst) {
    debug(user_context)
        << "CUDA: halide_cuda_release_crop (user_context: " << user_context
        << ", dst: " << dst << ")\n";
    return 0;
}

WEAK int halide_cuda_copy_to_device(void *user_context, halide_buffer_t* buf) {
    return halide_cuda_buffer_copy(user_context, buf, &cuda_device_interface, buf);
}

WEAK int halide_cuda_copy_to_host(void *user_context, halide_buffer_t* buf) {
    return halide_cuda_buffer_copy(user_context, buf, NULL, buf);
}

// Used to generate correct timings when tracing
WEAK int halide_cuda_device_sync(void *user_context, struct halide_buffer_t *) {
    debug(user_context)
        << "CUDA: halide_cuda_device_sync (user_context: " << user_context << ")\n";

    Context ctx(user_context);
    if (ctx.error != CUDA_SUCCESS) {
        return ctx.error;
    }

    #ifdef DEBUG_RUNTIME
    uint64_t t_before = halide_current_time_ns(user_context);
    #endif

    CUresult err;
    if (cuStreamSynchronize != NULL) {
        CUstream stream;
        int result = halide_cuda_get_stream(user_context, ctx.context, &stream);
        if (result != 0) {
            error(user_context) << "CUDA: In halide_cuda_device_sync, halide_cuda_get_stream returned " << result << "\n";
        }
        err = cuStreamSynchronize(stream);
    } else {
       err = cuCtxSynchronize();
    }
    if (err != CUDA_SUCCESS) {
        error(user_context) << "CUDA: cuCtxSynchronize failed: "
                            << get_error_name(err);
        return err;
    }

    #ifdef DEBUG_RUNTIME
    uint64_t t_after = halide_current_time_ns(user_context);
    debug(user_context) << "    Time: " << (t_after - t_before) / 1.0e6 << " ms\n";
    #endif

    return 0;
}

WEAK int halide_cuda_run(void *user_context,
                         void *state_ptr,
                         const char* entry_name,
                         int blocksX, int blocksY, int blocksZ,
                         int threadsX, int threadsY, int threadsZ,
                         int shared_mem_bytes,
                         size_t arg_sizes[],
                         void* args[],
                         int8_t arg_is_buffer[],
                         int num_attributes,
                         float* vertex_buffer,
                         int num_coords_dim0,
                         int num_coords_dim1) {

    debug(user_context) << "CUDA: halide_cuda_run ("
                        << "user_context: " << user_context << ", "
                        << "entry: " << entry_name << ", "
                        << "blocks: " << blocksX << "x" << blocksY << "x" << blocksZ << ", "
                        << "threads: " << threadsX << "x" << threadsY << "x" << threadsZ << ", "
                        << "shmem: " << shared_mem_bytes << "\n";

    CUresult err;
    Context ctx(user_context);
    if (ctx.error != CUDA_SUCCESS) {
        return ctx.error;
    }

    debug(user_context) << "Got context.\n";

    #ifdef DEBUG_RUNTIME
    uint64_t t_before = halide_current_time_ns(user_context);
    #endif

    halide_assert(user_context, state_ptr);
    module_state *loaded_module = find_module_for_context((registered_filters *)state_ptr, ctx.context);
    halide_assert(user_context, loaded_module != NULL);
    CUmodule mod = loaded_module->module;
    debug(user_context) << "Got module " << mod << "\n";
    halide_assert(user_context, mod);
    CUfunction f;
    err = cuModuleGetFunction(&f, mod, entry_name);
    debug(user_context) << "Got function " << f << "\n";
    if (err != CUDA_SUCCESS) {
        error(user_context) << "CUDA: cuModuleGetFunction failed: "
                            << get_error_name(err);
        return err;
    }

    size_t num_args = 0;
    while (arg_sizes[num_args] != 0) {
        debug(user_context) << "    halide_cuda_run " << (int)num_args
                            << " " << (int)arg_sizes[num_args]
                            << " [" << (*((void **)args[num_args])) << " ...] "
                            << arg_is_buffer[num_args] << "\n";
        num_args++;
    }

    // We need storage for both the arg and the pointer to it if if
    // has to be translated.
    void** translated_args = (void **)malloc((num_args + 1) * sizeof(void *));
    uint64_t *dev_handles = (uint64_t *)malloc(num_args * sizeof(uint64_t));
    for (size_t i = 0; i <= num_args; i++) { // Get NULL at end.
        if (arg_is_buffer[i]) {
            halide_assert(user_context, arg_sizes[i] == sizeof(uint64_t));
            dev_handles[i] = ((halide_buffer_t *)args[i])->device;
            translated_args[i] = &(dev_handles[i]);
            debug(user_context) << "    halide_cuda_run translated arg" << (int)i
                                << " [" << (*((void **)translated_args[i])) << " ...]\n";
        } else {
            translated_args[i] = args[i];
        }
    }

    CUstream stream = NULL;
    // We use whether this routine was defined in the cuda driver library
    // as a test for streams support in the cuda implementation.
    if (cuStreamSynchronize != NULL) {
        int result = halide_cuda_get_stream(user_context, ctx.context, &stream);
        if (result != 0) {
            error(user_context) << "CUDA: In halide_cuda_run, halide_cuda_get_stream returned " << result << "\n";
        }
    }

    err = cuLaunchKernel(f,
                         blocksX,  blocksY,  blocksZ,
                         threadsX, threadsY, threadsZ,
                         shared_mem_bytes,
                         stream,
                         translated_args,
                         NULL);
    free(dev_handles);
    free(translated_args);
    if (err != CUDA_SUCCESS) {
        error(user_context) << "CUDA: cuLaunchKernel failed: "
                            << get_error_name(err);
        return err;
    }

    #ifdef DEBUG_RUNTIME
    err = cuCtxSynchronize();
    if (err != CUDA_SUCCESS) {
        error(user_context) << "CUDA: cuCtxSynchronize failed: "
                            << get_error_name(err);
        return err;
    }
    uint64_t t_after = halide_current_time_ns(user_context);
    debug(user_context) << "    Time: " << (t_after - t_before) / 1.0e6 << " ms\n";
    #endif
    return 0;
}

WEAK int halide_cuda_device_and_host_malloc(void *user_context, struct halide_buffer_t *buf) {
    return halide_default_device_and_host_malloc(user_context, buf, &cuda_device_interface);
}

WEAK int halide_cuda_device_and_host_free(void *user_context, struct halide_buffer_t *buf) {
    return halide_default_device_and_host_free(user_context, buf, &cuda_device_interface);
}

WEAK int halide_cuda_wrap_device_ptr(void *user_context, struct halide_buffer_t *buf, uint64_t device_ptr) {
    halide_assert(user_context, buf->device == 0);
    if (buf->device != 0) {
        return -2;
    }
    buf->device = device_ptr;
    buf->device_interface = &cuda_device_interface;
    buf->device_interface->impl->use_module();
#if DEBUG_RUNTIME
    if (!validate_device_pointer(user_context, buf)) {
        buf->device_interface->impl->release_module();
        buf->device = 0;
        buf->device_interface = NULL;
        return -3;
    }
#endif
    return 0;
}

WEAK int halide_cuda_detach_device_ptr(void *user_context, struct halide_buffer_t *buf) {
    if (buf->device == NULL) {
        return 0;
    }
    halide_assert(user_context, buf->device_interface == &cuda_device_interface);
    buf->device_interface->impl->release_module();
    buf->device = 0;
    buf->device_interface = NULL;
    return 0;
}

WEAK uintptr_t halide_cuda_get_device_ptr(void *user_context, struct halide_buffer_t *buf) {
    if (buf->device == NULL) {
        return 0;
    }
    halide_assert(user_context, buf->device_interface == &cuda_device_interface);
    return (uintptr_t)buf->device;
}

WEAK const halide_device_interface_t *halide_cuda_device_interface() {
    return &cuda_device_interface;
}

WEAK int halide_cuda_compute_capability(void *user_context, int *major, int *minor) {
    if (!lib_cuda) {
        // If cuda can't be found, we want to return 0, 0 and it's not
        // considered an error. So we should be very careful about
        // looking for libcuda without tripping any errors in the rest
        // of this runtime.
        void *sym = halide_cuda_get_symbol(user_context, "cuInit");
        if (!sym) {
            *major = *minor = 0;
            return 0;
        }
    }

    {
        Context ctx(user_context);
        if (ctx.error != 0) {
            return ctx.error;
        }

        CUresult err;

        CUdevice dev;
        err = cuCtxGetDevice(&dev);
        if (err != CUDA_SUCCESS) {
            error(user_context)
                << "CUDA: cuCtxGetDevice failed ("
                << Halide::Runtime::Internal::Cuda::get_error_name(err)
                << ")";
            return err;
        }

        err = cuDeviceGetAttribute(major, CU_DEVICE_ATTRIBUTE_COMPUTE_CAPABILITY_MAJOR, dev);
        if (err == CUDA_SUCCESS) {
            err = cuDeviceGetAttribute(minor, CU_DEVICE_ATTRIBUTE_COMPUTE_CAPABILITY_MINOR, dev);
        }

        if (err != CUDA_SUCCESS) {
            error(user_context)
                << "CUDA: cuDeviceGetAttribute failed ("
                << Halide::Runtime::Internal::Cuda::get_error_name(err)
                << ")";
            return err;
        }
    }

    return 0;
}

namespace {
__attribute__((destructor))
WEAK void halide_cuda_cleanup() {
    halide_cuda_device_release(NULL);
}
}

} // extern "C" linkage

namespace Halide { namespace Runtime { namespace Internal { namespace Cuda {

WEAK const char *get_error_name(CUresult err) {
    switch(err) {
    case CUDA_SUCCESS: return "CUDA_SUCCESS";
    case CUDA_ERROR_INVALID_VALUE: return "CUDA_ERROR_INVALID_VALUE";
    case CUDA_ERROR_OUT_OF_MEMORY: return "CUDA_ERROR_OUT_OF_MEMORY";
    case CUDA_ERROR_NOT_INITIALIZED: return "CUDA_ERROR_NOT_INITIALIZED";
    case CUDA_ERROR_DEINITIALIZED: return "CUDA_ERROR_DEINITIALIZED";
    case CUDA_ERROR_PROFILER_DISABLED: return "CUDA_ERROR_PROFILER_DISABLED";
    case CUDA_ERROR_PROFILER_NOT_INITIALIZED: return "CUDA_ERROR_PROFILER_NOT_INITIALIZED";
    case CUDA_ERROR_PROFILER_ALREADY_STARTED: return "CUDA_ERROR_PROFILER_ALREADY_STARTED";
    case CUDA_ERROR_PROFILER_ALREADY_STOPPED: return "CUDA_ERROR_PROFILER_ALREADY_STOPPED";
    case CUDA_ERROR_NO_DEVICE: return "CUDA_ERROR_NO_DEVICE";
    case CUDA_ERROR_INVALID_DEVICE: return "CUDA_ERROR_INVALID_DEVICE";
    case CUDA_ERROR_INVALID_IMAGE: return "CUDA_ERROR_INVALID_IMAGE";
    case CUDA_ERROR_INVALID_CONTEXT: return "CUDA_ERROR_INVALID_CONTEXT";
    case CUDA_ERROR_CONTEXT_ALREADY_CURRENT: return "CUDA_ERROR_CONTEXT_ALREADY_CURRENT";
    case CUDA_ERROR_MAP_FAILED: return "CUDA_ERROR_MAP_FAILED";
    case CUDA_ERROR_UNMAP_FAILED: return "CUDA_ERROR_UNMAP_FAILED";
    case CUDA_ERROR_ARRAY_IS_MAPPED: return "CUDA_ERROR_ARRAY_IS_MAPPED";
    case CUDA_ERROR_ALREADY_MAPPED: return "CUDA_ERROR_ALREADY_MAPPED";
    case CUDA_ERROR_NO_BINARY_FOR_GPU: return "CUDA_ERROR_NO_BINARY_FOR_GPU";
    case CUDA_ERROR_ALREADY_ACQUIRED: return "CUDA_ERROR_ALREADY_ACQUIRED";
    case CUDA_ERROR_NOT_MAPPED: return "CUDA_ERROR_NOT_MAPPED";
    case CUDA_ERROR_NOT_MAPPED_AS_ARRAY: return "CUDA_ERROR_NOT_MAPPED_AS_ARRAY";
    case CUDA_ERROR_NOT_MAPPED_AS_POINTER: return "CUDA_ERROR_NOT_MAPPED_AS_POINTER";
    case CUDA_ERROR_ECC_UNCORRECTABLE: return "CUDA_ERROR_ECC_UNCORRECTABLE";
    case CUDA_ERROR_UNSUPPORTED_LIMIT: return "CUDA_ERROR_UNSUPPORTED_LIMIT";
    case CUDA_ERROR_CONTEXT_ALREADY_IN_USE: return "CUDA_ERROR_CONTEXT_ALREADY_IN_USE";
    case CUDA_ERROR_PEER_ACCESS_UNSUPPORTED: return "CUDA_ERROR_PEER_ACCESS_UNSUPPORTED";
    case CUDA_ERROR_INVALID_PTX: return "CUDA_ERROR_INVALID_PTX";
    case CUDA_ERROR_INVALID_GRAPHICS_CONTEXT: return "CUDA_ERROR_INVALID_GRAPHICS_CONTEXT";
    case CUDA_ERROR_NVLINK_UNCORRECTABLE: return "CUDA_ERROR_NVLINK_UNCORRECTABLE";
    case CUDA_ERROR_JIT_COMPILER_NOT_FOUND: return "CUDA_ERROR_JIT_COMPILER_NOT_FOUND";
    case CUDA_ERROR_INVALID_SOURCE: return "CUDA_ERROR_INVALID_SOURCE";
    case CUDA_ERROR_FILE_NOT_FOUND: return "CUDA_ERROR_FILE_NOT_FOUND";
    case CUDA_ERROR_SHARED_OBJECT_SYMBOL_NOT_FOUND: return "CUDA_ERROR_SHARED_OBJECT_SYMBOL_NOT_FOUND";
    case CUDA_ERROR_SHARED_OBJECT_INIT_FAILED: return "CUDA_ERROR_SHARED_OBJECT_INIT_FAILED";
    case CUDA_ERROR_OPERATING_SYSTEM: return "CUDA_ERROR_OPERATING_SYSTEM";
    case CUDA_ERROR_INVALID_HANDLE: return "CUDA_ERROR_INVALID_HANDLE";
    case CUDA_ERROR_NOT_FOUND: return "CUDA_ERROR_NOT_FOUND";
    case CUDA_ERROR_NOT_READY: return "CUDA_ERROR_NOT_READY";
    case CUDA_ERROR_ILLEGAL_ADDRESS: return "CUDA_ERROR_ILLEGAL_ADDRESS";
    case CUDA_ERROR_LAUNCH_OUT_OF_RESOURCES: return "CUDA_ERROR_LAUNCH_OUT_OF_RESOURCES";
    case CUDA_ERROR_LAUNCH_TIMEOUT: return "CUDA_ERROR_LAUNCH_TIMEOUT";
    case CUDA_ERROR_LAUNCH_INCOMPATIBLE_TEXTURING: return "CUDA_ERROR_LAUNCH_INCOMPATIBLE_TEXTURING";
    case CUDA_ERROR_PEER_ACCESS_ALREADY_ENABLED: return "CUDA_ERROR_PEER_ACCESS_ALREADY_ENABLED";
    case CUDA_ERROR_PEER_ACCESS_NOT_ENABLED: return "CUDA_ERROR_PEER_ACCESS_NOT_ENABLED";
    case CUDA_ERROR_PRIMARY_CONTEXT_ACTIVE: return "CUDA_ERROR_PRIMARY_CONTEXT_ACTIVE";
    case CUDA_ERROR_CONTEXT_IS_DESTROYED: return "CUDA_ERROR_CONTEXT_IS_DESTROYED";
    // A trap instruction produces the below error, which is how we codegen asserts on GPU
    case CUDA_ERROR_ILLEGAL_INSTRUCTION:
        return "Illegal instruction or Halide assertion failure inside kernel";
    case CUDA_ERROR_MISALIGNED_ADDRESS: return "CUDA_ERROR_MISALIGNED_ADDRESS";
    case CUDA_ERROR_INVALID_ADDRESS_SPACE: return "CUDA_ERROR_INVALID_ADDRESS_SPACE";
    case CUDA_ERROR_INVALID_PC: return "CUDA_ERROR_INVALID_PC";
    case CUDA_ERROR_LAUNCH_FAILED: return "CUDA_ERROR_LAUNCH_FAILED";
    case CUDA_ERROR_NOT_PERMITTED: return "CUDA_ERROR_NOT_PERMITTED";
    case CUDA_ERROR_NOT_SUPPORTED: return "CUDA_ERROR_NOT_SUPPORTED";
    case CUDA_ERROR_UNKNOWN: return "CUDA_ERROR_UNKNOWN";
    default:
        // This is unfortunate as usually get_cuda_error is called in the middle of
        // an error print, but dropping the number on the floor is worse.
        error(NULL) << "Unknown cuda error " << err << "\n";
        return "<Unknown error>";
    }
}

WEAK halide_device_interface_impl_t cuda_device_interface_impl = {
    halide_use_jit_module,
    halide_release_jit_module,
    halide_cuda_device_malloc,
    halide_cuda_device_free,
    halide_cuda_device_sync,
    halide_cuda_device_release,
    halide_cuda_copy_to_host,
    halide_cuda_copy_to_device,
    halide_cuda_device_and_host_malloc,
    halide_cuda_device_and_host_free,
    halide_cuda_buffer_copy,
    halide_cuda_device_crop,
    halide_cuda_device_slice,
    halide_cuda_device_release_crop,
    halide_cuda_wrap_device_ptr,
    halide_cuda_detach_device_ptr,
};

WEAK halide_device_interface_t cuda_device_interface = {
    halide_device_malloc,
    halide_device_free,
    halide_device_sync,
    halide_device_release,
    halide_copy_to_host,
    halide_copy_to_device,
    halide_device_and_host_malloc,
    halide_device_and_host_free,
    halide_buffer_copy,
    halide_device_crop,
    halide_device_slice,
    halide_device_release_crop,
    halide_device_wrap_native,
    halide_device_detach_native,
    halide_cuda_compute_capability,
    &cuda_device_interface_impl
};

}}}} // namespace Halide::Runtime::Internal::Cuda<|MERGE_RESOLUTION|>--- conflicted
+++ resolved
@@ -703,29 +703,16 @@
                             << " to " << (to_host ? "host" : "device") << ", "
                             << (void *)src << " -> " << (void *)dst << ", " << c.chunk_size << " bytes\n";
         if (!from_host && to_host) {
-<<<<<<< HEAD
-            copy_name = "cuMemcpyDtoH";
+            debug(user_context) << "cuMemcpyDtoH(" << (void *)dst << ", " << (void *)src << ", " << c.chunk_size <<")\n";
             err = cuMemcpyDtoH((void *)dst, (CUdeviceptr)src, c.chunk_size);
         } else if (from_host && !to_host) {
-            copy_name = "cuMemcpyHtoD";
+            debug(user_context) << "cuMemcpyHtoD(" << (void *)dst << ", " << (void *)src << ", " << c.chunk_size <<")\n";
             err = cuMemcpyHtoD((CUdeviceptr)dst, (void *)src, c.chunk_size);
         } else if (!from_host && !to_host) {
-            copy_name = "cuMemcpyDtoD";
+            debug(user_context) << "cuMemcpyDtoD(" << (void *)dst << ", " << (void *)src << ", " << c.chunk_size <<")\n";
             err = cuMemcpyDtoD((CUdeviceptr)dst, (CUdeviceptr)src, c.chunk_size);
         } else if (dst != src) {
-            copy_name = "memcpy";
-=======
-          debug(user_context) << "cuMemcpyDtoH(" << (void *)dst << ", " << (void *)src << ", " << c.chunk_size <<")\n";
-            err = cuMemcpyDtoH((void *)dst, (CUdeviceptr)src, c.chunk_size);
-        } else if (from_host && !to_host) {
-          debug(user_context) << "cuMemcpyHtoD(" << (void *)dst << ", " << (void *)src << ", " << c.chunk_size <<")\n";
-            err = cuMemcpyHtoD((CUdeviceptr)dst, (void *)src, c.chunk_size);
-        } else if (!from_host && !to_host) {
-          debug(user_context) << "cuMemcpyDtoD(" << (void *)dst << ", " << (void *)src << ", " << c.chunk_size <<")\n";
-            err = cuMemcpyDtoD((CUdeviceptr)dst, (CUdeviceptr)src, c.chunk_size);
-        } else if (dst != src) {
-          debug(user_context) << "memcpy(" << (void *)dst << ", " << (void *)src << ", " << c.chunk_size <<")\n";
->>>>>>> 10c4bbec
+            debug(user_context) << "memcpy(" << (void *)dst << ", " << (void *)src << ", " << c.chunk_size <<")\n";
             // Could reach here if a user called directly into the
             // cuda API for a device->host copy on a source buffer
             // with device_dirty = false.
@@ -757,7 +744,7 @@
     halide_assert(user_context, dst_device_interface == NULL ||
                   dst_device_interface == &cuda_device_interface);
 
-    if ((src->device_dirty() || src->host == NULL) && 
+    if ((src->device_dirty() || src->host == NULL) &&
         src->device_interface != &cuda_device_interface) {
         halide_assert(user_context, dst_device_interface == &cuda_device_interface);
         // This is handled at the higher level.
