--- conflicted
+++ resolved
@@ -347,12 +347,9 @@
     OpenGLCompute,
     Metal,
     Hexagon,
-<<<<<<< HEAD
-    Vulkan
-=======
     HexagonDma,
     D3D12Compute,
->>>>>>> ef20793a
+    Vulkan
 };
 
 /** An array containing all the device apis. Useful for iterating
@@ -366,11 +363,9 @@
                                      DeviceAPI::OpenGLCompute,
                                      DeviceAPI::Metal,
                                      DeviceAPI::Hexagon,
-<<<<<<< HEAD
+                                     DeviceAPI::HexagonDma,
+                                     DeviceAPI::D3D12Compute,
                                      DeviceAPI::Vulkan};
-=======
-                                     DeviceAPI::HexagonDma,
-                                     DeviceAPI::D3D12Compute};
 
 /** An enum describing different address spaces to be used with Func::store_in. */
 enum class MemoryType {
@@ -406,7 +401,6 @@
      * on Hexagon */
     VTCM,
 };
->>>>>>> ef20793a
 
 namespace Internal {
 
