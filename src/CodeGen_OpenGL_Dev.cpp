#include "CodeGen_OpenGL_Dev.h"
#include "IRMatch.h"
#include "IRMutator.h"
#include "IROperator.h"
#include "Debug.h"
#include "Deinterleave.h"
#include "Simplify.h"
#include "VaryingAttributes.h"
#include <iomanip>
#include <map>

namespace Halide {
namespace Internal {

using std::ostringstream;
using std::string;
using std::vector;
using std::map;

namespace {

class Scalarize : public IRMutator {
public:
    using IRMutator::visit;
    
    virtual void visit(const Cast *op) {
        Type t = op->type;
        t.width = 1;
        expr = Cast::make(t, mutate(op->value));
    }
    virtual void visit(const Variable *op) {
        Type t = op->type;
        t.width = 1;
        expr = Cast::make(t,Variable::make(op->type, op->name, op->image, op->param, op->reduction_domain));
    }
    virtual void visit(const Broadcast *op) {
        expr = mutate(op->value);
    }
};
    
Expr scalarize(Expr e) {
    
    Scalarize s;
    return s.mutate(e);
};
    
// Maps Halide types to appropriate GLSL types or emit error if no equivalent
// type is available.
Type map_type(const Type &type) {
    Type result = type;
    if (type.is_scalar()) {
        if (type.is_float()) {
            user_assert(type.bits <= 32)
                << "GLSL: Can't represent a float with " << type.bits << " bits.\n";
            result = Float(32);
        } else if (type.bits == 1) {
            result = Bool();
        } else if (type == Int(32)) {
            // Keep unchanged
        } else if (type == UInt(32)) {
            // GLSL doesn't have unsigned types, simply use int.
            result = Int(32);
        } else if (type.bits <= 16) {
            // Embed all other ints in a GLSL float. Probably not actually
            // valid for uint16 on systems with low float precision.
            result = Float(32);
        } else {
            user_error << "GLSL: Can't represent type '"<< type << "'.\n";
        }
    } else {
        user_assert(type.width <= 4)
            << "GLSL: vector types wider than 4 aren't supported\n";
        user_assert(type.is_bool() || type.is_int() || type.is_uint() || type.is_float())
            << "GLSL: Can't represent vector type '"<< type << "'.\n";
        Type scalar_type = type;
        scalar_type.width = 1;
        result = map_type(scalar_type);
        result.width = type.width;
    }
    return result;
}

// Most GLSL builtins are only defined for float arguments, so we may have to
// introduce type casts around the arguments and the entire function call.
Expr call_builtin(const Type &result_type, const std::string &func,
                  const std::vector<Expr> &args) {
    Type float_type = Float(32, result_type.width);
    std::vector<Expr> new_args(args.size());
    for (size_t i = 0; i < args.size(); i++) {
        if (!args[i].type().is_float()) {
            new_args[i] = Cast::make(float_type, args[i]);
        } else {
            new_args[i] = args[i];
        }
    }
    Expr val = Call::make(float_type, func, new_args, Call::Extern);
    return simplify(Cast::make(result_type, val));
}

}

CodeGen_OpenGL_Dev::CodeGen_OpenGL_Dev(const Target &target)
    : target(target) {
    debug(1) << "Creating GLSL codegen\n";
    glc = new CodeGen_GLSL(src_stream);
}

CodeGen_OpenGL_Dev::~CodeGen_OpenGL_Dev() {
    delete glc;
}

void CodeGen_OpenGL_Dev::add_kernel(Stmt s, const string &name,
                                    const vector<GPU_Argument> &args) {
    cur_kernel_name = name;
    glc->compile(s, name, args, target);
}

void CodeGen_OpenGL_Dev::init_module() {
    src_stream.str("");
    src_stream.clear();
    cur_kernel_name = "";
}

vector<char> CodeGen_OpenGL_Dev::compile_to_src() {
    string str = src_stream.str();
    debug(1) << "GLSL source:\n" << str << '\n';
    vector<char> buffer(str.begin(), str.end());
    buffer.push_back(0);
    return buffer;
}

string CodeGen_OpenGL_Dev::get_current_kernel_name() {
    return cur_kernel_name;
}

void CodeGen_OpenGL_Dev::dump() {
    std::cerr << src_stream.str() << std::endl;
}
    
std::string CodeGen_OpenGL_Dev::print_gpu_name(const std::string &name) {
    return glc->print_name(name);
}

//
// CodeGen_GLSL
//

CodeGen_GLSL::CodeGen_GLSL(std::ostream &s) : CodeGen_C(s) {
    builtin["sin_f32"] = "sin";
    builtin["sqrt_f32"] = "sqrt";
    builtin["cos_f32"] = "cos";
    builtin["exp_f32"] = "exp";
    builtin["log_f32"] = "log";
    builtin["abs_f32"] = "abs";
    builtin["floor_f32"] = "floor";
    builtin["ceil_f32"] = "ceil";
    builtin["pow_f32"] = "pow";
    builtin["asin_f32"] = "asin";
    builtin["acos_f32"] = "acos";
    builtin["tan_f32"] = "tan";
    builtin["atan_f32"] = "atan";
    builtin["atan2_f32"] = "atan"; // also called atan in GLSL
    builtin["min"] = "min";
    builtin["max"] = "max";
    builtin["mix"] = "mix";
    builtin["mod"] = "mod";
    builtin["abs"] = "abs";
}

string CodeGen_GLSL::print_type(Type type) {
    ostringstream oss;
    type = map_type(type);
    if (type.is_scalar()) {
        if (type.is_float()) {
            oss << "float";
        } else if (type.is_bool()) {
            oss << "bool";
        } else if (type.is_int()) {
            oss << "int";
        } else {
            internal_error << "GLSL: invalid type '" << type << "' encountered.\n";
        }
    } else {
        if (type.is_float()) {
            // no prefix for float vectors
        } else if (type.is_bool()) {
            oss << "b";
        } else if (type.is_int()) {
            oss << "i";
        } else {
            internal_error << "GLSL: invalid type '" << type << "' encountered.\n";
        }
        oss << "vec" << type.width;
    }
    return oss.str();
}

// Identifiers containing double underscores '__' are reserved in GLSL, so we
// have to use a different name mangling scheme than in the C code generator.
std::string CodeGen_GLSL::print_name(const std::string &name) {
    std::string mangled = CodeGen_C::print_name(name);
    return replace_all(mangled, "__", "XX");
}

void CodeGen_GLSL::visit(const FloatImm *op) {
    // TODO(dheck): use something like dtoa to avoid precision loss in
    // float->decimal conversion
    ostringstream oss;
    oss << std::showpoint << std::setprecision(8) << op->value;
    id = oss.str();
}

void CodeGen_GLSL::visit(const Cast *op) {
    Type value_type = op->value.type();
    // If both types are represented by the same GLSL type, no explicit cast
    // is necessary.
    if (map_type(op->type) == map_type(value_type)) {
        Expr value = op->value;
        if (value_type.code == Type::Float) {
            // float->int conversions may need explicit truncation if the
            // integer types is embedded into floats.  (Note: overflows are
            // considered undefined behavior, so we do nothing about values
            // that are out of range of the target type.)
            if (op->type.code == Type::UInt) {
                value = simplify(floor(value));
            } else if (op->type.code == Type::Int) {
                value = simplify(trunc(value));
            }
        }
        value.accept(this);
        return;
    } else {
        Type target_type = map_type(op->type);
        print_assignment(target_type, print_type(target_type) + "(" + print_expr(op->value) + ")");
    }
}
    
void CodeGen_GLSL::visit(const Let *op) {

    if (op->name.find(".varying") != std::string::npos) {
        
        // Skip let statements for varying attributes
        op->body.accept(this);
        
        return;
    }
    
    CodeGen_C::visit(op);
}

void CodeGen_GLSL::visit(const For *loop) {
    if (ends_with(loop->name, ".__block_id_x") ||
        ends_with(loop->name, ".__block_id_y")) {
        debug(1) << "Dropping loop " << loop->name << " (" << loop->min << ", " << loop->extent << ")\n";

        string idx;
        if (ends_with(loop->name, ".__block_id_x")) {
            idx = "int(pixcoord.x)";
        } else if (ends_with(loop->name, ".__block_id_y")) {
            idx = "int(pixcoord.y)";
        }
        do_indent();
        stream << print_type(Int(32)) << " " << print_name(loop->name) << " = " << idx << ";\n";
        loop->body.accept(this);
    } else {
        user_assert(loop->for_type != For::Parallel) << "GLSL: parallel loops aren't allowed inside kernel.\n";
        CodeGen_C::visit(loop);
    }
}

std::vector<Expr> evaluate_vector_select(const Select *op) {
    const int width = op->type.width;
    std::vector<Expr> result(width);
    for (int i = 0; i < width; i++) {
        Expr cond = extract_lane(op->condition, i);
        Expr true_value = extract_lane(op->true_value, i);
        Expr false_value = extract_lane(op->false_value, i);

        if (is_const(cond)) {
            result[i] = is_one(cond) ? true_value : false_value;
        } else {
            result[i] = Select::make(cond, true_value, false_value);
        }
    }
    return result;
}

void CodeGen_GLSL::visit(const Select *op) {
    string id_value;
<<<<<<< HEAD
  
    // TODO: The evaluate_vector_select optimization doesn't apply in the case
    // that the select condition is not an expression in terms of the
    // vectorized dimension
    if (op->type.is_scalar()) {
=======
    if (op->condition.type().is_scalar()) {
>>>>>>> ed8b9816
        id_value = unique_name('_');
        do_indent();
        stream << print_type(op->type) << " " << id_value << ";\n";
        string cond = print_expr(op->condition);
        do_indent();
        stream << "if (" << cond << ") ";
        open_scope();
        {
            string true_val = print_expr(op->true_value);
            do_indent();
            stream << id_value << " = " << true_val << ";\n";
        }
        close_scope("");

        do_indent();
        stream << "else ";
        open_scope();
        {
            string false_val = print_expr(op->false_value);
            do_indent();
            stream << id_value << " = " << false_val<< ";\n";
        }
        close_scope("");
    } else {
        // Selects with vector conditions are typically used for constructing
        // vector types. If the select condition can be evaluated at
        // compile-time (which is often the case), we can built the vector
        // directly without lowering to a sequence of "if" statements.
        internal_assert(op->condition.type().width == op->type.width);
        int width = op->type.width;
        std::vector<Expr> result = evaluate_vector_select(op);
        std::vector<std::string> ids(width);
        for (int i = 0; i < width; i++) {
            ids[i] = print_expr(result[i]);
        }
        id_value = unique_name('_');
        do_indent();
        stream << print_type(op->type) << " " << id_value << " = "
               << print_type(op->type) << "(";
        for (int i = 0; i < width; i++) {
            stream << ids[i] << ((i < width - 1) ? ", " : ");\n");
        }
    }

    id = id_value;
}

void CodeGen_GLSL::visit(const Max *op) {
    print_expr(call_builtin(op->type, "max", vec(op->a, op->b)));
}

void CodeGen_GLSL::visit(const Min *op) {
    print_expr(call_builtin(op->type, "min", vec(op->a, op->b)));
}

void CodeGen_GLSL::visit(const Div *op) {
    if (op->type.is_int()) {
        // Halide's integer division is defined to round down. Since the
        // rounding behavior of GLSL's integer division is undefined, emulate
        // the correct behavior using floating point arithmetic.
        Type float_type = Float(32, op->type.width);
        Expr val = Div::make(Cast::make(float_type, op->a), Cast::make(float_type, op->b));
        print_expr(call_builtin(op->type, "floor_f32", vec(val)));
    } else {
        visit_binop(op->type, op->a, op->b, "/");
    }
}

void CodeGen_GLSL::visit(const Mod *op) {
    print_expr(call_builtin(op->type, "mod", vec(op->a, op->b)));
}

std::string CodeGen_GLSL::get_vector_suffix(Expr e) {
    std::vector<Expr> matches;
    Expr w = Variable::make(Int(32), "*");

    // The vectorize pass will insert a ramp in the color dimension argument.
    if (expr_match(Ramp::make(w, 1, 4), e, matches)) {
        // No suffix is needed when accessing a full RGBA vector.
        return "";
    } else if (expr_match(Ramp::make(w, 1, 3), e, matches)) {
        return ".rgb";
    } else if (expr_match(Ramp::make(w, 1, 2), e, matches)) {
        return ".rg";
    } else {
        // GLSL 1.0 Section 5.5 supports subscript based vector indexing
        return std::string("[") + ((e.type()!=Int(32)) ? "(int)" : "") + print_expr(e) + "]";
    }
}

void CodeGen_GLSL::visit(const Load *) {
    internal_error << "GLSL: unexpected Load node encountered.\n";
}

void CodeGen_GLSL::visit(const Store *) {
    internal_error << "GLSL: unexpected Store node encountered.\n";
}

void CodeGen_GLSL::visit(const Evaluate *op) {
    print_expr(op->value);
}

void CodeGen_GLSL::visit(const Call *op) {
    ostringstream rhs;
    if (op->call_type == Call::Intrinsic) {
        if (op->name == Call::glsl_texture_load) {
            internal_assert(op->args.size() == 5);

            // Keep track of whether or not the intrinsic was vectorized
            int width = 1;

            // The argument to the call is either a StringImm or a broadcasted
            // StringImm if this is part of a vectorized expression
            internal_assert(op->args[0].as<StringImm>() ||
                            (op->args[0].as<Broadcast>() && op->args[0].as<Broadcast>()->value.as<StringImm>()));

            const StringImm* string_imm = op->args[0].as<StringImm>();
            if (!string_imm) {
                string_imm = op->args[0].as<Broadcast>()->value.as<StringImm>();
                width = op->args[0].as<Broadcast>()->width;
            }

            // Determine the halide buffer associated with this load
            string buffername = string_imm->value;

            internal_assert((op->type.code == Type::UInt || op->type.code == Type::Float) &&
                            (op->type.width >= 1 && op->type.width <= 4));

            // In the event that this intrinsic was vectorized, the individual
            // coordinates may be GLSL vecN types instead of scalars. In this case
            // we un-vectorize the expression with scalarize(...)
            
            rhs << "texture2D(" << print_name(buffername) << ", vec2("
                << print_expr(scalarize(op->args[2])) << ", "
                << print_expr(scalarize(op->args[3])) << "))"
                << get_vector_suffix(op->args[4]);
            if (op->type.is_uint())
                rhs << " * " << op->type.imax() << ".0";
          
        } else if (op->name == Call::glsl_texture_store) {
            internal_assert(op->args.size() == 6);
            std::string sval = print_expr(op->args[5]);
            do_indent();
            stream << "gl_FragColor" << get_vector_suffix(op->args[4])
                   << " = " << sval;
            if (op->args[5].type().is_uint())
                stream << " / " << op->args[5].type().imax() << ".0";
            stream << ";\n";
            // glsl_texture_store is called only for its side effect; there is
            // no return value.
            id = "";
            return;
        } else if (op->name == Call::lerp) {
            // Implement lerp using GLSL's mix() function, which always uses
            // floating point arithmetic.
            Expr zero_val = op->args[0];
            Expr one_val = op->args[1];
            Expr weight = op->args[2];

            internal_assert(weight.type().is_uint() || weight.type().is_float());
            if (weight.type().is_uint()) {
                // Normalize integer weights to [0.0f, 1.0f] range.
                internal_assert(weight.type().bits < 32);
                weight = Div::make(Cast::make(Float(32), weight),
                                   Cast::make(Float(32), weight.type().imax()));
            } else if (op->type.is_uint()) {
                // Round float weights down to next multiple of (1/op->type.imax())
                // to give same results as lerp based on integer arithmetic.
                internal_assert(op->type.bits < 32);
                weight = floor(weight * op->type.imax()) / op->type.imax();
            }

            Type result_type = Float(32, op->type.width);
            Expr e = call_builtin(result_type, "mix", vec(zero_val, one_val, weight));

            if (!op->type.is_float()) {
                // Mirror rounding implementation of Halide's integer lerp.
                e = Cast::make(op->type, floor(e + 0.5f));
            }
            print_expr(e);

            return;
        } else if (op->name == Call::abs) {
            print_expr(call_builtin(op->type, op->name, op->args));
            return;
        } else if (op->name == Call::return_second) {
            internal_assert(op->args.size() == 2);
            // Simply discard the first argument, which is generally a call to
            // 'halide_printf'.
            rhs << print_expr(op->args[1]);
        } else {
            user_error << "GLSL: intrinsic '" << op->name << "' isn't supported.\n";
            return;
        }
    } else {
        if (builtin.count(op->name) == 0) {
            user_error << "GLSL: unknown function '" << op->name << "' encountered.\n";
        }

        rhs << builtin[op->name] << "(";
        for (size_t i = 0; i < op->args.size(); i++) {
            if (i > 0) rhs << ", ";
            rhs << print_expr(op->args[i]);
        }
        rhs << ")";
    }
    print_assignment(op->type, rhs.str());
}

void CodeGen_GLSL::visit(const AssertStmt *) {
    internal_error << "GLSL: unexpected Assertion node encountered.\n";
}
    
void CodeGen_GLSL::visit(const Ramp *op) {
    ostringstream rhs;
    rhs << print_type(op->type) << "(";

    if (op->width > 4)
        internal_error << "GLSL: ramp width " << op->width << " is not supported\n";

    rhs << print_expr(op->base);
    
    for (int i = 1; i < op->width; ++i) {
        rhs << ", " << print_expr(Add::make(op->base,Mul::make(i,op->stride)));
    }
    
    rhs << ")";
    print_assignment(op->type, rhs.str());
}

void CodeGen_GLSL::visit(const Broadcast *op) {
    ostringstream rhs;
    rhs << print_type(op->type) << "(" << print_expr(op->value) << ")";
    print_assignment(op->type, rhs.str());
}

void CodeGen_GLSL::compile(Stmt stmt, string name,
                           const vector<GPU_Argument> &args,
                           const Target &target) {
    // Emit special header that declares the kernel name and its arguments.
    // There is currently no standard way of passing information from the code
    // generator to the runtime, and the information Halide passes to the
    // runtime are fairly limited.  We use these special comments to know the
    // data types of arguments and whether textures are used for input or
    // output.
    ostringstream header;
    header << "/// KERNEL " << name << "\n";
    for (size_t i = 0; i < args.size(); i++) {
        if (args[i].is_buffer) {
            Type t = args[i].type.element_of();

            user_assert(args[i].read != args[i].write) <<
                "GLSL: buffers may only be read OR written inside a kernel loop.\n";
            std::string type_name;
            if (t == UInt(8)) {
                type_name = "uint8_t";
            } else if (t == UInt(16)) {
                type_name = "uint16_t";
            } else if (t == Float(32)) {
                type_name = "float";
            } else {
                user_error << "GLSL: buffer " << args[i].name << " has invalid type " << t << ".\n";
            }
            header << "/// " << (args[i].read ? "IN_BUFFER " : "OUT_BUFFER ")
                   << type_name << " " << print_name(args[i].name) << "\n";
        } else if (ends_with(args[i].name, ".varying")) {
            header << "/// VARYING "
                   // GLSL requires that varying attributes are float. Integer
                   // expressions for vertex attributes are cast to float during
                   // host codegen
                   << "float " << print_name(args[i].name) << "\n";
        } else {
            header << "/// UNIFORM "
                   << CodeGen_C::print_type(args[i].type) << " "
                   << print_name(args[i].name) << "\n";
        }
    }
    
    stream << header.str();

    // TODO: we need a better way to switch between the different OpenGL
    // versions (desktop GL, GLES2, GLES3, ...), probably by making it part of
    // Target.
    bool opengl_es = (target.os == Target::Android ||
                      target.os == Target::IOS);

    // Specify default float precision when compiling for OpenGL ES.
    // TODO: emit correct #version
    if (opengl_es) {
        stream << "#ifdef GL_FRAGMENT_PRECISION_HIGH\n"
               << "precision highp float;\n"
               << "#endif\n";
    }

    // Declare input textures and variables
    for (size_t i = 0; i < args.size(); i++) {
        if (args[i].is_buffer && args[i].read) {
            stream << "uniform sampler2D " << print_name(args[i].name) << ";\n";
        } else if (ends_with(args[i].name, ".varying")) {
            // GLSL requires that varying attributes are float
            stream << "varying float " << print_name(args[i].name) << ";\n";
        } else if (!args[i].is_buffer) {
            stream << "uniform "
                   << print_type(args[i].type) << " "
                   << print_name(args[i].name) << ";\n";
        }
    }
    
    // Add pixel position from vertex shader
    stream << "varying vec2 pixcoord;\n";
    
    stream << "void main() {\n";
    indent += 2;
    print(stmt);
    indent -= 2;
    stream << "}\n";
}

namespace {
// Replace all temporary variables names like _1234 with '$'. This is done to
// make the individual tests below self-contained.
string normalize_temporaries(const string &s) {
    string result;
    for (size_t i = 0; i < s.size(); ) {
        if (s[i] == '_') {
            result += '$';
            for (i++; i < s.size() && isdigit(s[i]); i++) {
            }
        } else {
            result += s[i++];
        }
    }
    return result;
}

void check(Expr e, const string &result) {
    ostringstream source;
    CodeGen_GLSL cg(source);
    Evaluate::make(e).accept(&cg);
    string src = normalize_temporaries(source.str());
    if (src != result) {
        internal_error
            << "Codegen failed for " << e << "\n"
            << "  Correct source code:\n" << result
            << "  Actual source code:\n" << src;
    }
}
}  // namespace

void CodeGen_GLSL::test() {
    vector<Expr> e;

    // Uint8 is embedded in GLSL floats, so no cast necessary
    check(cast<float>(Variable::make(UInt(8), "x") * 1.0f),
          "float $ = $x * 1.0000000;\n");
    // But truncation is necessary for the reverse direction
    check(cast<uint8_t>(Variable::make(Float(32), "x")),
          "float $ = floor($x);\n");

    check(Min::make(Expr(1), Expr(5)),
          "float $ = min(1.0000000, 5.0000000);\n"
          "int $ = int($);\n");

    check(Max::make(Expr(1), Expr(5)),
          "float $ = max(1.0000000, 5.0000000);\n"
          "int $ = int($);\n");

    check(Max::make(Broadcast::make(1, 4), Broadcast::make(5, 4)),
          "vec4 $ = vec4(1.0000000);\n"
          "vec4 $ = vec4(5.0000000);\n"
          "vec4 $ = max($, $);\n"
          "ivec4 $ = ivec4($);\n");

    check(Variable::make(Int(32), "x") / Expr(3),
          "float $ = float($x);\n"
          "float $ = $ * 0.33333334;\n"
          "float $ = floor($);\n"
          "int $ = int($);\n");
    check(Variable::make(Int(32, 4), "x") / Variable::make(Int(32, 4), "y"),
          "vec4 $ = vec4($x);\n"
          "vec4 $ = vec4($y);\n"
          "vec4 $ = $ / $;\n"
          "vec4 $ = floor($);\n"
          "ivec4 $ = ivec4($);\n");
    check(Variable::make(Float(32, 4), "x") / Variable::make(Float(32, 4), "y"),
          "vec4 $ = $x / $y;\n");

    // Integer lerp with integer weight
    check(lerp(cast<uint8_t>(0), cast<uint8_t>(255), cast<uint8_t>(127)),
          "float $ = mix(0.0000000, 255.00000, 0.49803922);\n"
          "float $ = $ + 0.50000000;\n"
          "float $ = floor($);\n");

    // Integer lerp with float weight
    check(lerp(cast<uint8_t>(0), cast<uint8_t>(255), 0.3f),
          "float $ = mix(0.0000000, 255.00000, 0.29803923);\n"
          "float $ = $ + 0.50000000;\n"
          "float $ = floor($);\n");

    // Floating point lerp
    check(lerp(0.0f, 1.0f, 0.3f),
          "float $ = mix(0.0000000, 1.0000000, 0.30000001);\n");

    // Vectorized lerp
    check(lerp(Variable::make(Float(32, 4), "x"), Variable::make(Float(32, 4), "y"), Broadcast::make(0.25f, 4)),
          "vec4 $ = vec4(0.25000000);\n"
          "vec4 $ = mix($x, $y, $);\n");

    // Sin with scalar arg
    check(sin(3.0f), "float $ = sin(3.0000000);\n");

    // Sin with vector arg
    check(Call::make(Float(32, 4), "sin_f32", vec(Broadcast::make(1.f, 4)), Internal::Call::Extern),
          "vec4 $ = vec4(1.0000000);\n"
          "vec4 $ = sin($);\n");

    // use float version of abs in GLSL
    check(abs(-2),
          "float $ = abs(-2.0000000);\n"
          "int $ = int($);\n");

    check(Halide::print(3.0f), "float $ = 3.0000000;\n");

    // Test rounding behavior of integer division.
    check(Variable::make(Int(32), "x") / Variable::make(Int(32), "y"),
          "float $ = float($x);\n"
          "float $ = float($y);\n"
          "float $ = $ / $;\n"
          "float $ = floor($);\n"
          "int $ = int($);\n");

    // Select with scalar condition
    check(Select::make(EQ::make(Variable::make(Float(32), "x"), 1.0f),
                       Broadcast::make(1.f, 4),
                       Broadcast::make(2.f, 4)),
          "vec4 $;\n"
          "bool $ = $x == 1.0000000;\n"
          "if ($) {\n"
          " vec4 $ = vec4(1.0000000);\n"
          " $ = $;\n"
          "}\n"
          "else {\n"
          " vec4 $ = vec4(2.0000000);\n"
          " $ = $;\n"
          "}\n");

    // Select with vector condition
    check(Select::make(EQ::make(Ramp::make(-1, 1, 4), Broadcast::make(0, 4)),
                       Broadcast::make(1.f, 4),
                       Broadcast::make(2.f, 4)),
          "vec4 $ = vec4(2.0000000, 1.0000000, 2.0000000, 2.0000000);\n");

    // Test codegen for texture loads
    Expr load4 = Call::make(Float(32, 4), Call::glsl_texture_load,
                            vec(Expr("buf"), Expr(0), Expr(0), Expr(0), Ramp::make(0, 1, 4)),
                            Call::Intrinsic);
    Expr load2 = Call::make(Float(32, 2), Call::glsl_texture_load,
                            vec(Expr("buf"), Expr(0), Expr(0), Expr(0), Ramp::make(0, 1, 2)),
                            Call::Intrinsic);
    check(load2, "vec2 $ = texture2D($buf, vec2(0, 0)).rg;\n");
    check(load4, "vec4 $ = texture2D($buf, vec2(0, 0));\n");

    // Test combination of select and texture operations.
    // TODO: The code below is correct but probably slower than necessary.
    // Ideally, we could perform just one single texture operation.
    check(Select::make(EQ::make(Ramp::make(-1, 1, 4), Broadcast::make(0, 4)),
                       Broadcast::make(1.f, 4),
                       load4),
          "float $ = texture2D($buf, vec2(0, 0)).r;\n"
          "float $ = texture2D($buf, vec2(0, 0)).b;\n"
          "float $ = texture2D($buf, vec2(0, 0)).a;\n"
          "vec4 $ = vec4($, 1.0000000, $, $);\n");

    check(log(1.0f), "float $ = log(1.0000000);\n");
    check(exp(1.0f), "float $ = exp(1.0000000);\n");

    // Integer powers are expanded
    check(pow(1.4f, 2), "float $ = 1.4000000 * 1.4000000;\n");
    check(pow(1.0f, 2.1f), "float $ = pow(1.0000000, 2.0999999);\n");

    std::cout << "CodeGen_GLSL test passed\n";
}

}}<|MERGE_RESOLUTION|>--- conflicted
+++ resolved
@@ -287,15 +287,7 @@
 
 void CodeGen_GLSL::visit(const Select *op) {
     string id_value;
-<<<<<<< HEAD
-  
-    // TODO: The evaluate_vector_select optimization doesn't apply in the case
-    // that the select condition is not an expression in terms of the
-    // vectorized dimension
-    if (op->type.is_scalar()) {
-=======
     if (op->condition.type().is_scalar()) {
->>>>>>> ed8b9816
         id_value = unique_name('_');
         do_indent();
         stream << print_type(op->type) << " " << id_value << ";\n";
