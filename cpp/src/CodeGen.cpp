--- conflicted
+++ resolved
@@ -9,11 +9,7 @@
 #include "Simplify.h"
 #include "JITCompiledModule.h"
 
-<<<<<<< HEAD
-#include "LLVM_Headers.h"
-=======
 #include "CodeGen_Internal.h"
->>>>>>> 9b089cd3
 
 #include <sstream>
 
@@ -40,25 +36,6 @@
 
 #undef LLVM_TARGET
 
-<<<<<<< HEAD
-=======
-namespace {
-class LLVMAPIAttributeAdapter {
-    LLVMContext &llvm_context;    
-    AttrKind kind;
-
-public:
-    LLVMAPIAttributeAdapter(LLVMContext &context, AttrKind kind_arg) :
-        llvm_context(context), kind(kind_arg)
-    {
-    }
-
-    operator AttrKind() { return kind; }
-    operator Attribute() { return Attribute::get(llvm_context, kind); }
-};
-}
-
->>>>>>> 9b089cd3
 #define InitializeTarget(target)              \
         LLVMInitialize##target##Target();     \
         LLVMInitialize##target##TargetInfo(); \
@@ -242,105 +219,16 @@
     }
 }
 
-<<<<<<< HEAD
 JITCompiledModule CodeGen::compile_to_function_pointers() {
     assert(module && "No module defined. Must call compile before calling compile_to_function_pointer");
 
     JITCompiledModule m;
+
     m.compile_module(this, module, function_name);
 
     // We now relinquish ownership of the module, and give it to the
     // JITCompiledModule object that we're returning.
     owns_module = false;
-=======
-JITCompiledModule CodeGen::jit_init() {
-    assert(module && "No module defined. Must call compile before calling compile_to_function_pointer");
-
-    IntrusivePtr<JITModuleHolder> module_holder(new JITModuleHolder(module, this));
-    JITCompiledModule m;
-    m.module = module_holder;
-    
-    // We now relinquish ownership of the module
-    owns_module = false;
-    return m;
-}
-
-JITCompiledModule CodeGen::compile_to_function_pointers() {
-    log(1) << "JIT compiling...\n";
-
-    JITCompiledModule m = jit_init();
-
-    ExecutionEngine *execution_engine = m.module.ptr->execution_engine;
-
-    llvm::Function *fn = module->getFunction(function_name);
-    assert(fn && "Could not find function inside llvm module");
-
-    void *f = execution_engine->getPointerToFunction(fn);
-    m.function = f;    
-    assert(f && "Compiling function returned NULL");
-
-    log(1) << "JIT compiled function pointer 0x" << std::hex << (unsigned long)f << std::dec << "\n";
-
-    llvm::Function *wrapper = module->getFunction(function_name + "_jit_wrapper");
-    assert(wrapper && "Could not find wrapped function inside llvm module");
-    f = execution_engine->getPointerToFunction(wrapper);
-    m.wrapped_function = (void (*)(const void **))f;
-    assert(f && "Compiling wrapped function returned NULL");
-
-    llvm::Function *copy_to_host = module->getFunction("halide_copy_to_host");
-    if (copy_to_host) {
-        f = execution_engine->getPointerToFunction(copy_to_host);
-        m.copy_to_host = (void (*)(struct buffer_t*))f;
-    } else {
-        m.copy_to_host = NULL;
-    }
-
-    llvm::Function *copy_to_dev = module->getFunction("halide_copy_to_dev");
-    if (copy_to_dev) {
-        f = execution_engine->getPointerToFunction(copy_to_dev);
-        m.copy_to_dev = (void (*)(struct buffer_t*))f;
-    } else {
-        m.copy_to_dev = NULL;
-    }
-
-    llvm::Function *free_buffer = module->getFunction("halide_free_buffer");
-    if (free_buffer) {
-        f = execution_engine->getPointerToFunction(free_buffer);
-        m.free_buffer = (void (*)(struct buffer_t*))f;
-    } else {
-        m.free_buffer = NULL;
-    }
-
-    llvm::Function *set_error_handler = module->getFunction("halide_set_error_handler");
-    assert(set_error_handler && "Could not find set_error_handler function inside llvm module");
-    f = execution_engine->getPointerToFunction(set_error_handler);
-    m.set_error_handler = (void (*)(JITCompiledModule::ErrorHandler))f;
-    assert(f && "Compiling set_error_handler function returned NULL");
-
-    llvm::Function *set_custom_allocator = module->getFunction("halide_set_custom_allocator");
-    assert(set_custom_allocator && "Could not find set_custom_allocator function inside llvm module");
-    f = execution_engine->getPointerToFunction(set_custom_allocator);
-    m.set_custom_allocator = (void (*)(void *(*)(size_t), void (*)(void *)))f;
-    assert(f && "Compiling set_custom_allocator function returned NULL");
-
-    llvm::Function *set_custom_do_par_for = module->getFunction("halide_set_custom_do_par_for");
-    assert(set_custom_do_par_for && "Could not find set_custom_do_par_for function inside llvm module");
-    f = execution_engine->getPointerToFunction(set_custom_do_par_for);
-    m.set_custom_do_par_for = (void (*)(void (*)(void (*)(int, uint8_t *), int, int, uint8_t *)))f;
-    assert(f && "Compiling set_custom_do_par_for function returned NULL");
-
-    llvm::Function *set_custom_do_task = module->getFunction("halide_set_custom_do_task");
-    assert(set_custom_do_task && "Could not find set_custom_do_task function inside llvm module");
-    f = execution_engine->getPointerToFunction(set_custom_do_task);
-    m.set_custom_do_task = (void (*)(void (*)(void (*)(int, uint8_t *), int, uint8_t *)))f;
-    assert(f && "Compiling set_custom_do_task function returned NULL");
-
-    llvm::Function *shutdown_thread_pool = module->getFunction("halide_shutdown_thread_pool");
-    assert(shutdown_thread_pool && "Could not find shutdown_thread_pool function inside llvm module");    
-    f = execution_engine->getPointerToFunction(shutdown_thread_pool);
-    m.module.ptr->shutdown_thread_pool = (void (*)())f;
-    assert(f && "Compiling shutdown_thread_pool function returned NULL");
->>>>>>> 9b089cd3
 
     return m;
 }
