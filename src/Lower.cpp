--- conflicted
+++ resolved
@@ -810,17 +810,12 @@
     pair<Stmt, Stmt> r = build_production(f);
     Stmt s = r.first;
     // This must be in a pipeline so that bounds inference understands the update step
-<<<<<<< HEAD
-    s = Pipeline::make(f.name(), r.first, r.second, AssertStmt::make(const_true(), "Dummy consume step"));
+    s = Pipeline::make(f.name(), r.first, r.second, Evaluate::make(0));
     if (t.features & Target::NoAsserts) {
         return s;
     } else {
         return inject_explicit_bounds(s, f);
     }
-=======
-    s = Pipeline::make(f.name(), r.first, r.second, AssertStmt::make(const_true(), "Dummy consume step", vector<Expr>()));
-    return inject_explicit_bounds(s, f);
->>>>>>> 767bca96
 }
 
 class ComputeLegalSchedules : public IRVisitor {
@@ -1123,14 +1118,10 @@
 // inserted. The second is a piece of code which will rewrite the
 // buffer_t sizes, mins, and strides in order to satisfy the
 // requirements.
-<<<<<<< HEAD
-Stmt add_image_checks(Stmt s, Function f, Target t) {
+Stmt add_image_checks(Stmt s, Function f, Target t, const FuncValueBounds &fb) {
 
     bool no_asserts = t.features & Target::NoAsserts;
     bool no_bounds_query = t.features & Target::NoBoundsQuery;
-=======
-Stmt add_image_checks(Stmt s, Function f, const FuncValueBounds &fb) {
->>>>>>> 767bca96
 
     // First hunt for all the referenced buffers
     FindBuffers finder;
@@ -1557,11 +1548,7 @@
     // The checks will be in terms of the symbols defined by bounds
     // inference.
     debug(1) << "Adding checks for images\n";
-<<<<<<< HEAD
-    s = add_image_checks(s, f, t);
-=======
-    s = add_image_checks(s, f, func_bounds);
->>>>>>> 767bca96
+    s = add_image_checks(s, f, t, func_bounds);
     debug(2) << "Image checks injected:\n" << s << '\n';
 
     // This pass injects nested definitions of variable names, so we
