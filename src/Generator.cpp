--- conflicted
+++ resolved
@@ -85,17 +85,15 @@
     if (options.emit_stmt_html) {
         output_files.stmt_html_name = base_path + get_extension(".html", options);
     }
-<<<<<<< HEAD
-    if (options.emit_javascript) {
-        output_files.javascript_name = base_path + get_extension(".js", options);
-=======
     if (options.emit_static_library) {
         if (is_windows_coff) {
             output_files.static_library_name = base_path + get_extension(".lib", options);
         } else {
             output_files.static_library_name = base_path + get_extension(".a", options);
         }
->>>>>>> 3474c474
+    }
+    if (options.emit_javascript) {
+        output_files.javascript_name = base_path + get_extension(".js", options);
     }
     return output_files;
 }
@@ -128,12 +126,8 @@
     const char kUsage[] = "gengen [-g GENERATOR_NAME] [-f FUNCTION_NAME] [-o OUTPUT_DIR] [-r RUNTIME_NAME] [-e EMIT_OPTIONS] [-x EXTENSION_OPTIONS] [-n FILE_BASE_NAME] "
                           "target=target-string [generator_arg=value [...]]\n\n"
                           "  -e  A comma separated list of files to emit. Accepted values are "
-<<<<<<< HEAD
-                          "[assembly, bitcode, cpp, h, html, o, stmt, javascript]. "
-                          "If omitted, default value is [o, h].\n"
-=======
-                          "[assembly, bitcode, cpp, h, html, o, static_library, stmt]. If omitted, default value is [static_library, h].\n"
->>>>>>> 3474c474
+                          "[assembly, bitcode, cpp, h, html, o, static_library, stmt, javascript]. "
+                          "If omitted, default value is [static_library, h].\n"
                           "  -x  A comma separated list of file extension pairs to substitute during file naming, "
                           "in the form [.old=.new[,.old2=.new2]]\n";
 
@@ -237,19 +231,13 @@
                 emit_options.emit_o = true;
             } else if (opt == "h") {
                 emit_options.emit_h = true;
-<<<<<<< HEAD
+            } else if (opt == "static_library") {
+                emit_options.emit_static_library = true;
             } else if (opt == "javascript") {
                 emit_options.emit_javascript = true;
             } else if (!opt.empty()) {
                 cerr << "Unrecognized emit option: " << opt
-                     << " not one of [assembly, bitcode, cpp, h, html, o, stmt, javascript], ignoring.\n";
-=======
-            } else if (opt == "static_library") {
-                emit_options.emit_static_library = true;
-            } else if (!opt.empty()) {
-                cerr << "Unrecognized emit option: " << opt
-                     << " not one of [assembly, bitcode, cpp, h, html, o, static_library, stmt], ignoring.\n";
->>>>>>> 3474c474
+                     << " not one of [assembly, bitcode, cpp, h, html, o, static_library, stmt, javascript], ignoring.\n";
             }
         }
     }
