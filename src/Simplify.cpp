<<<<<<< HEAD
#include "Simplify.h"
#include "Simplify_Internal.h"

#include "IRMutator.h"
#include "Substitute.h"
=======
#include <algorithm>
#include <cmath>
#include <iostream>
#include <limits>
#include <stdio.h>

#include "Bounds.h"
#include "Debug.h"
#include "Deinterleave.h"
#include "ExprUsesVar.h"
#include "IREquality.h"
#include "IRMutator.h"
#include "IROperator.h"
#include "IRPrinter.h"
#include "ModulusRemainder.h"
#include "Scope.h"
#include "Simplify.h"
#include "Substitute.h"
#include "Var.h"

#ifdef _MSC_VER
#define snprintf _snprintf
#endif
>>>>>>> 5307e403

namespace Halide {
namespace Internal {

using std::map;
using std::ostringstream;
using std::pair;
using std::string;
using std::vector;

#if LOG_EXPR_MUTATIONS || LOG_STMT_MUTATIONS
int Simplify::debug_indent = 0;
#endif

Simplify::Simplify(bool r, const Scope<Interval> *bi, const Scope<ModulusRemainder> *ai) :
    remove_dead_lets(r), no_float_simplify(false) {
    alignment_info.set_containing_scope(ai);

    // Only respect the constant bounds from the containing scope.
    for (Scope<Interval>::const_iterator iter = bi->cbegin(); iter != bi->cend(); ++iter) {
        ConstBounds bounds;
        if (const int64_t *i_min = as_const_int(iter.value().min)) {
            bounds.min_defined = true;
            bounds.min = *i_min;
        }
        if (const int64_t *i_max = as_const_int(iter.value().max)) {
            bounds.max_defined = true;
            bounds.max = *i_max;
        }

        if (bounds.min_defined || bounds.max_defined) {
            bounds_info.push(iter.name(), bounds);
        }
    }

}

void Simplify::found_buffer_reference(const string &name, size_t dimensions) {
    for (size_t i = 0; i < dimensions; i++) {
        string stride = name + ".stride." + std::to_string(i);
        if (var_info.contains(stride)) {
            var_info.ref(stride).old_uses++;
        }

        string min = name + ".min." + std::to_string(i);
        if (var_info.contains(min)) {
            var_info.ref(min).old_uses++;
        }
    }

    if (var_info.contains(name)) {
        var_info.ref(name).old_uses++;
    }
}

bool Simplify::const_float(const Expr &e, double *f) {
    if (e.type().is_vector()) {
        return false;
    } else if (const double *p = as_const_float(e)) {
        *f = *p;
        return true;
    } else {
        return false;
    }
}

bool Simplify::const_int(const Expr &e, int64_t *i) {
    if (e.type().is_vector()) {
        return false;
    } else if (const int64_t *p = as_const_int(e)) {
        *i = *p;
        return true;
    } else {
        return false;
    }
}

bool Simplify::const_uint(const Expr &e, uint64_t *u) {
    if (e.type().is_vector()) {
        return false;
    } else if (const uint64_t *p = as_const_uint(e)) {
        *u = *p;
        return true;
    } else {
        return false;
    }
}

void Simplify::ScopedFact::learn_false(const Expr &fact) {
    Simplify::VarInfo info;
    info.old_uses = info.new_uses = 0;
    if (const Variable *v = fact.as<Variable>()) {
        info.replacement = const_false(fact.type().lanes());
        simplify->var_info.push(v->name, info);
        pop_list.push_back(v);
    } else if (const NE *ne = fact.as<NE>()) {
        const Variable *v = ne->a.as<Variable>();
        if (v && is_const(ne->b)) {
            info.replacement = ne->b;
            simplify->var_info.push(v->name, info);
            pop_list.push_back(v);
        }
    } else if (const LT *lt = fact.as<LT>()) {
        const Variable *v = lt->a.as<Variable>();
        const int64_t *i = as_const_int(lt->b);
        if (v && i) {
            // !(v < i)
            learn_lower_bound(v, *i);
        }
        v = lt->b.as<Variable>();
        i = as_const_int(lt->a);
        if (v && i) {
            // !(i < v)
            learn_upper_bound(v, *i);
        }
    } else if (const LE *le = fact.as<LE>()) {
        const Variable *v = le->a.as<Variable>();
        const int64_t *i = as_const_int(le->b);
        if (v && i) {
            // !(v <= i)
            learn_lower_bound(v, *i + 1);
        }
        v = le->b.as<Variable>();
        i = as_const_int(le->a);
        if (v && i) {
            // !(i <= v)
            learn_upper_bound(v, *i - 1);
        }
    } else if (const Or *o = fact.as<Or>()) {
        // Both must be false
        learn_false(o->a);
        learn_false(o->b);
    } else if (const Not *n = fact.as<Not>()) {
        learn_true(n->a);
    } else if (simplify->falsehoods.insert(fact).second) {
        falsehoods.push_back(fact);
    }
}

void Simplify::ScopedFact::learn_upper_bound(const Variable *v, int64_t val) {
    ConstBounds b;
    if (simplify->bounds_info.contains(v->name)) {
        b = simplify->bounds_info.get(v->name);
    }
    if (b.max_defined && b.max < val) return;
    b.max_defined = true;
    b.max = val;
    simplify->bounds_info.push(v->name, b);
    bounds_pop_list.push_back(v);
}

void Simplify::ScopedFact::learn_lower_bound(const Variable *v, int64_t val) {
    ConstBounds b;
    if (simplify->bounds_info.contains(v->name)) {
        b = simplify->bounds_info.get(v->name);
    }
    if (b.min_defined && b.min > val) return;
    b.min_defined = true;
    b.min = val;
    simplify->bounds_info.push(v->name, b);
    bounds_pop_list.push_back(v);
}

void Simplify::ScopedFact::learn_true(const Expr &fact) {
    Simplify::VarInfo info;
    info.old_uses = info.new_uses = 0;
    if (const Variable *v = fact.as<Variable>()) {
        info.replacement = const_true(fact.type().lanes());
        simplify->var_info.push(v->name, info);
        pop_list.push_back(v);
    } else if (const EQ *eq = fact.as<EQ>()) {
        const Variable *v = eq->a.as<Variable>();
        if (v && is_const(eq->b)) {
            info.replacement = eq->b;
            simplify->var_info.push(v->name, info);
            pop_list.push_back(v);
        }
    } else if (const LT *lt = fact.as<LT>()) {
        const Variable *v = lt->a.as<Variable>();
        const int64_t *i = as_const_int(lt->b);
        if (v && i) {
            // v < i
            learn_upper_bound(v, *i - 1);
        }
        v = lt->b.as<Variable>();
        i = as_const_int(lt->a);
        if (v && i) {
            // i < v
            learn_lower_bound(v, *i + 1);
        }
    } else if (const LE *le = fact.as<LE>()) {
        const Variable *v = le->a.as<Variable>();
        const int64_t *i = as_const_int(le->b);
        if (v && i) {
            // v <= i
            learn_upper_bound(v, *i);
        }
        v = le->b.as<Variable>();
        i = as_const_int(le->a);
        if (v && i) {
            // i <= v
            learn_lower_bound(v, *i);
        }
    } else if (const And *a = fact.as<And>()) {
        // Both must be true
        learn_true(a->a);
        learn_true(a->b);
    } else if (const Not *n = fact.as<Not>()) {
        learn_false(n->a);
    } else if (simplify->truths.insert(fact).second) {
        truths.push_back(fact);
    }
}

Simplify::ScopedFact::~ScopedFact() {
    for (auto v : pop_list) {
        simplify->var_info.pop(v->name);
    }
    for (auto v : bounds_pop_list) {
        simplify->bounds_info.pop(v->name);
    }
    for (const auto &e : truths) {
        simplify->truths.erase(e);
    }
    for (const auto &e : falsehoods) {
        simplify->falsehoods.erase(e);
    }
}

Expr simplify(Expr e, bool remove_dead_lets,
              const Scope<Interval> &bounds,
              const Scope<ModulusRemainder> &alignment) {
    return Simplify(remove_dead_lets, &bounds, &alignment).mutate(e, nullptr);
}

Stmt simplify(Stmt s, bool remove_dead_lets,
              const Scope<Interval> &bounds,
              const Scope<ModulusRemainder> &alignment) {
    return Simplify(remove_dead_lets, &bounds, &alignment).mutate(s);
}

class SimplifyExprs : public IRMutator2 {
public:
    using IRMutator2::mutate;
    Expr mutate(const Expr &e) override {
        return simplify(e);
    }
};

Stmt simplify_exprs(Stmt s) {
    return SimplifyExprs().mutate(s);
}

bool can_prove(Expr e, const Scope<Interval> &bounds) {
    internal_assert(e.type().is_bool())
        << "Argument to can_prove is not a boolean Expr: " << e << "\n";

    // Remove likelies
    struct RemoveLikelies : public IRMutator2 {
        using IRMutator2::visit;
        Expr visit(const Call *op) override {
            if (op->is_intrinsic(Call::likely) ||
                op->is_intrinsic(Call::likely_if_innermost)) {
                return mutate(op->args[0]);
            } else {
                return IRMutator2::visit(op);
            }
        }
    };
    e = RemoveLikelies().mutate(e);

    e = simplify(e, true, bounds);

    // Take a closer look at all failed proof attempts to hunt for
    // simplifier weaknesses
    if (!is_const(e)) {
        struct RenameVariables : public IRMutator2 {
            using IRMutator2::visit;

            Expr visit(const Variable *op) {
                auto it = vars.find(op->name);
                if (lets.contains(op->name)) {
                    return Variable::make(op->type, lets.get(op->name));
                } else if (it == vars.end()) {
                    std::string name = "v" + std::to_string(count++);
                    vars[op->name] = name;
                    out_vars.emplace_back(op->type, name);
                    return Variable::make(op->type, name);
                } else {
                    return Variable::make(op->type, it->second);
                }
            }

            Expr visit(const Let *op) {
                std::string name = "v" + std::to_string(count++);
                ScopedBinding<string> bind(lets, op->name, name);
                return Let::make(name, mutate(op->value), mutate(op->body));
            }

            int count = 0;
            map<string, string> vars;
            Scope<string> lets;
            std::vector<pair<Type, string>> out_vars;
        } renamer;

        e = renamer.mutate(e);

        // Look for a concrete counter-example with random probing
        static std::mt19937 rng(0);
        for (int i = 0; i < 100; i++) {
            map<string, Expr> s;
            for (auto p : renamer.out_vars) {
                if (p.first.is_handle()) {
                    // This aint gonna work
                    return false;
                }
                s[p.second] = make_const(p.first, (int)(rng() & 0xffff) - 0x7fff);
            }
            Expr probe = simplify(substitute(s, e));
            if (const Call *c = probe.as<Call>()) {
                if (c->is_intrinsic(Call::likely) ||
                    c->is_intrinsic(Call::likely_if_innermost)) {
                    probe = c->args[0];
                }
            }
            if (!is_one(probe)) {
                // Found a counter-example, or something that fails to fold
                return false;
            }
        }

        debug(0) << "Failed to prove, but could not find a counter-example:\n " << e << "\n";
        return false;
    }

    return is_one(e);
}

}  // namespace Internal
}  // namespace Halide<|MERGE_RESOLUTION|>--- conflicted
+++ resolved
@@ -1,34 +1,8 @@
-<<<<<<< HEAD
 #include "Simplify.h"
 #include "Simplify_Internal.h"
 
 #include "IRMutator.h"
 #include "Substitute.h"
-=======
-#include <algorithm>
-#include <cmath>
-#include <iostream>
-#include <limits>
-#include <stdio.h>
-
-#include "Bounds.h"
-#include "Debug.h"
-#include "Deinterleave.h"
-#include "ExprUsesVar.h"
-#include "IREquality.h"
-#include "IRMutator.h"
-#include "IROperator.h"
-#include "IRPrinter.h"
-#include "ModulusRemainder.h"
-#include "Scope.h"
-#include "Simplify.h"
-#include "Substitute.h"
-#include "Var.h"
-
-#ifdef _MSC_VER
-#define snprintf _snprintf
-#endif
->>>>>>> 5307e403
 
 namespace Halide {
 namespace Internal {
