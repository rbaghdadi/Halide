--- conflicted
+++ resolved
@@ -592,7 +592,6 @@
     /** Reduction variables hang onto their domains */
     ReductionDomain reduction_domain;
 
-<<<<<<< HEAD
     static Expr make(Type type, std::string name, unsigned int unique = 0) {
         return make(type, name, Buffer<>(), Parameter(), ReductionDomain(), unique);
     }
@@ -611,26 +610,6 @@
 
     EXPORT static Expr make(Type type, std::string name, Buffer<> image,
                             Parameter param, ReductionDomain reduction_domain, unsigned int unique = 0);
-=======
-    static Expr make(Type type, const std::string &name) {
-        return make(type, name, Buffer<>(), Parameter(), ReductionDomain());
-    }
-
-    static Expr make(Type type, const std::string &name, Parameter param) {
-        return make(type, name, Buffer<>(), param, ReductionDomain());
-    }
-
-    static Expr make(Type type, const std::string &name, Buffer<> image) {
-        return make(type, name, image, Parameter(), ReductionDomain());
-    }
-
-    static Expr make(Type type, const std::string &name, ReductionDomain reduction_domain) {
-        return make(type, name, Buffer<>(), Parameter(), reduction_domain);
-    }
-
-    EXPORT static Expr make(Type type, const std::string &name, Buffer<> image,
-                            Parameter param, ReductionDomain reduction_domain);
->>>>>>> 32a00943
 
     static const IRNodeType _type_info = IRNodeType::Variable;
 };
