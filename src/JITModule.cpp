--- conflicted
+++ resolved
@@ -437,15 +437,9 @@
     }
 
     std::vector<llvm::Type *> llvm_arg_types;
-<<<<<<< HEAD
-    for (const ScalarOrBufferT &scalar_or_buffer_t : signature.arg_types) {
-        if (scalar_or_buffer_t.is_buffer) {
+    for (const Type &t : signature.arg_types()) {
+        if (t == type_of<struct halide_buffer_t *>()) {
             llvm_arg_types.push_back(halide_buffer_t_star);
-=======
-    for (const Type &t : signature.arg_types()) {
-        if (t == type_of<struct buffer_t *>()) {
-            llvm_arg_types.push_back(buffer_t_star);
->>>>>>> 7fa9e7cd
         } else {
             llvm_arg_types.push_back(llvm_type_of(&jit_module->context, t));
         }
