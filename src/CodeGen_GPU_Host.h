#ifndef HALIDE_CODEGEN_GPU_HOST_H
#define HALIDE_CODEGEN_GPU_HOST_H

/** \file
 * Defines the code-generator for producing GPU host code
 */

#include <map>

#include "CodeGen_ARM.h"
#include "CodeGen_X86.h"
#include "CodeGen_MIPS.h"
#include "CodeGen_PowerPC.h"

#include "IR.h"

namespace Halide {
namespace Internal {

struct CodeGen_GPU_Dev;
struct GPU_Argument;

/** A code generator that emits GPU code from a given Halide stmt. */
template<typename CodeGen_CPU>
class CodeGen_GPU_Host : public CodeGen_CPU {
public:

    /** Create a GPU code generator. GPU target is selected via
     * CodeGen_GPU_Options. Processor features can be enabled using the
     * appropriate flags from Target */
    CodeGen_GPU_Host(Target);

    virtual ~CodeGen_GPU_Host();

protected:
    void compile_func(const LoweredFunc &func, const std::string &simple_name, const std::string &extern_name);

    /** Declare members of the base class that must exist to help the
     * compiler do name lookup. Annoying but necessary, because the
     * compiler doesn't know that CodeGen_CPU will in fact inherit
     * from CodeGen for every instantiation of this template. */
    using CodeGen_CPU::module;
    using CodeGen_CPU::init_module;
    using CodeGen_CPU::target;
    using CodeGen_CPU::builder;
    using CodeGen_CPU::context;
    using CodeGen_CPU::function;
    using CodeGen_CPU::get_user_context;
    using CodeGen_CPU::visit;
    using CodeGen_CPU::codegen;
    using CodeGen_CPU::sym_push;
    using CodeGen_CPU::sym_pop;
    using CodeGen_CPU::sym_get;
    using CodeGen_CPU::sym_exists;
<<<<<<< HEAD
    #if 0
    using CodeGen_CPU::buffer_dev_dirty_ptr;
    using CodeGen_CPU::buffer_host_dirty_ptr;
    using CodeGen_CPU::buffer_elem_size_ptr;
=======
>>>>>>> 527dc5d0
    using CodeGen_CPU::buffer_min_ptr;
    using CodeGen_CPU::buffer_stride_ptr;
    using CodeGen_CPU::buffer_extent_ptr;
    using CodeGen_CPU::buffer_host_ptr;
<<<<<<< HEAD
    using CodeGen_CPU::buffer_dev;
    using CodeGen_CPU::buffer_dev_ptr;
    #endif
=======
    using CodeGen_CPU::buffer_device;
    using CodeGen_CPU::buffer_device_ptr;
>>>>>>> 527dc5d0
    using CodeGen_CPU::llvm_type_of;
    using CodeGen_CPU::create_alloca_at_entry;
    using CodeGen_CPU::i8_t;
    using CodeGen_CPU::i32_t;
    using CodeGen_CPU::i64_t;
    using CodeGen_CPU::buffer_t_type;
    using CodeGen_CPU::allocations;
    using CodeGen_CPU::register_destructor;

    /** Nodes for which we need to override default behavior for the GPU runtime */
    // @{
    void visit(const For *);
    // @}

    std::string function_name;

    llvm::Value *get_module_state(const std::string &api_unique_name,
                                  bool create = true);

private:
    /** Child code generator for device kernels. */
    std::map<DeviceAPI, CodeGen_GPU_Dev *> cgdev;
};

}}

#endif<|MERGE_RESOLUTION|>--- conflicted
+++ resolved
@@ -52,25 +52,6 @@
     using CodeGen_CPU::sym_pop;
     using CodeGen_CPU::sym_get;
     using CodeGen_CPU::sym_exists;
-<<<<<<< HEAD
-    #if 0
-    using CodeGen_CPU::buffer_dev_dirty_ptr;
-    using CodeGen_CPU::buffer_host_dirty_ptr;
-    using CodeGen_CPU::buffer_elem_size_ptr;
-=======
->>>>>>> 527dc5d0
-    using CodeGen_CPU::buffer_min_ptr;
-    using CodeGen_CPU::buffer_stride_ptr;
-    using CodeGen_CPU::buffer_extent_ptr;
-    using CodeGen_CPU::buffer_host_ptr;
-<<<<<<< HEAD
-    using CodeGen_CPU::buffer_dev;
-    using CodeGen_CPU::buffer_dev_ptr;
-    #endif
-=======
-    using CodeGen_CPU::buffer_device;
-    using CodeGen_CPU::buffer_device_ptr;
->>>>>>> 527dc5d0
     using CodeGen_CPU::llvm_type_of;
     using CodeGen_CPU::create_alloca_at_entry;
     using CodeGen_CPU::i8_t;
