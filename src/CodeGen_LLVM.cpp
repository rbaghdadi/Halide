--- conflicted
+++ resolved
@@ -611,7 +611,7 @@
     // Put the global buffers in the symbol table.
     for (const auto &buf : input_module->buffers()) {
         llvm::Value *buf_ptr = sym_get(buf.name() + ".buffer");
-        push_buffer(buf.name(), buf_ptr, true);
+        push_buffer(buf.name(), buf.dimensions(), buf_ptr, true);
     }
 
     // Put the arguments in the symbol table
@@ -649,7 +649,7 @@
 
     // Remove the global buffers from the symbol table.
     for (const auto &buf : input_module->buffers()) {
-        pop_buffer(buf.name(), true);
+        pop_buffer(buf.name(), buf.dimensions(), true);
     }
 
     llvm::raw_os_ostream os(std::cerr);
@@ -1082,21 +1082,13 @@
 
 // Take an llvm Value representing a pointer to a buffer_t,
 // and populate the symbol table with its constituent parts
-<<<<<<< HEAD
-void CodeGen_LLVM::push_buffer(const string &name, llvm::Value *buffer, bool global) {
+void CodeGen_LLVM::push_buffer(const string &name, int dimensions, llvm::Value *buffer, bool global) {
     if (!global) {
         // Make sure the buffer object itself is not null
-      create_assertion(builder->CreateIsNotNull(buffer),
-                       Call::make(Int(32), "halide_error_buffer_argument_is_null",
-                                  {name}, Call::Extern));
-    }
-=======
-void CodeGen_LLVM::push_buffer(const string &name, int dimensions, llvm::Value *buffer) {
-    // Make sure the buffer object itself is not null
-    create_assertion(builder->CreateIsNotNull(buffer),
-                     Call::make(Int(32), "halide_error_buffer_argument_is_null",
-                                {name}, Call::Extern));
->>>>>>> 55838a00
+        create_assertion(builder->CreateIsNotNull(buffer),
+                         Call::make(Int(32), "halide_error_buffer_argument_is_null",
+                                    {name}, Call::Extern));
+    }
 
     Value *host_ptr = buffer_host(buffer);
     Value *device_ptr = buffer_device(buffer);
@@ -1111,30 +1103,6 @@
     }
 
     sym_push(name + ".host", host_ptr);
-<<<<<<< HEAD
-    sym_push(name + ".dev", dev_ptr);
-    sym_push(name + ".host_dirty", buffer_host_dirty(buffer));
-    sym_push(name + ".dev_dirty", buffer_dev_dirty(buffer));
-    sym_push(name + ".extent.0", buffer_extent(buffer, 0));
-    sym_push(name + ".extent.1", buffer_extent(buffer, 1));
-    sym_push(name + ".extent.2", buffer_extent(buffer, 2));
-    sym_push(name + ".extent.3", buffer_extent(buffer, 3));
-    sym_push(name + ".stride.0", buffer_stride(buffer, 0));
-    sym_push(name + ".stride.1", buffer_stride(buffer, 1));
-    sym_push(name + ".stride.2", buffer_stride(buffer, 2));
-    sym_push(name + ".stride.3", buffer_stride(buffer, 3));
-    sym_push(name + ".min.0", buffer_min(buffer, 0));
-    sym_push(name + ".min.1", buffer_min(buffer, 1));
-    sym_push(name + ".min.2", buffer_min(buffer, 2));
-    sym_push(name + ".min.3", buffer_min(buffer, 3));
-    sym_push(name + ".elem_size", buffer_elem_size(buffer));
-}
-
-void CodeGen_LLVM::pop_buffer(const string &name, bool global) {
-    if (!global) {
-        sym_pop(name + ".buffer");
-    }
-=======
     sym_push(name + ".device", device_ptr);
     sym_push(name + ".host_dirty", buffer_get_flag(buffer, halide_buffer_flag_host_dirty));
     sym_push(name + ".device_dirty", buffer_get_flag(buffer, halide_buffer_flag_device_dirty));
@@ -1150,9 +1118,10 @@
     }
 }
 
-void CodeGen_LLVM::pop_buffer(const string &name, int dimensions) {
-    sym_pop(name + ".buffer");
->>>>>>> 55838a00
+void CodeGen_LLVM::pop_buffer(const string &name, int dimensions, bool global) {
+    if (!global) {
+        sym_pop(name + ".buffer");
+    }
     sym_pop(name + ".host");
     sym_pop(name + ".device");
     sym_pop(name + ".host_dirty");
