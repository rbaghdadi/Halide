--- conflicted
+++ resolved
@@ -14,10 +14,7 @@
 #include "Substitute.h"
 #include "Target.h"
 #include "Var.h"
-<<<<<<< HEAD
-=======
 #include "Prefetch.h"
->>>>>>> a3a41bb3
 #include "CopyElision.h"
 
 #include <algorithm>
@@ -90,19 +87,11 @@
 
 class ReplaceWithUndef : public IRMutator2 {
 public:
-<<<<<<< HEAD
-    ReplaceWithUndef(const map<string, string> &pointwise_copies)
-        : pointwise_copies(pointwise_copies), current_producer("") {}
-
-private:
-    const map<string, string> &pointwise_copies;
-=======
     ReplaceWithUndef(const map<string, string> &elision_pairs)
         : elision_pairs(elision_pairs), current_producer("") {}
 
 private:
     const map<string, string> &elision_pairs;
->>>>>>> a3a41bb3
     string current_producer;
 
     using IRMutator2::visit;
@@ -118,16 +107,9 @@
     }
 
     Stmt visit(const Provide *op) override {
-<<<<<<< HEAD
-        // TODO(psuriana): how do you handle halide_buffer_copy?
-
-        if (pointwise_copies.count(op->name) && (current_producer == op->name)) {
-            debug(4) << "\t\tREPLACING VALUES OF " << op->name << " TO UNDEF\n\n";
-=======
         if (elision_pairs.count(op->name) && (current_producer == op->name)) {
             debug(4) << "...Replacing values stored by Func \"" << op->name
                      << "\" with undef\n";
->>>>>>> a3a41bb3
             vector<Expr> undef_values(op->values.size());
             for (size_t i = 0; i < op->values.size(); ++i) {
                 undef_values[i] = undef(op->values[i].type());
@@ -150,18 +132,9 @@
         op = expr.as<Call>();
         internal_assert(op);
 
-<<<<<<< HEAD
-        if ((op->call_type == Call::Halide) &&
-            op->func.defined() &&
-            (from == op->name)) {
-
-            debug(4) << "...Replace call to Func \"" << op->name << "\" with "
-                     << "\"" << to << "\"\n";
-=======
         if ((op->call_type == Call::Halide) && op->func.defined() && (from == op->name)) {
             debug(4) << "...Replacing call to Func \"" << op->name << "\" with "
                      << "call to Func \"" << to << "\"\n";
->>>>>>> a3a41bb3
             expr = Call::make(op->type, to, op->args, op->call_type,
                               env.at(to).get_contents(), op->value_index,
                               op->image, op->param);
@@ -185,67 +158,22 @@
                                     const FuncSchedule &func_s,
                                     const StageSchedule &stage_s,
                                     bool is_update,
-<<<<<<< HEAD
-                                    const map<string, string> &pointwise_copies,
-=======
                                     const map<string, string> &elision_pairs,
->>>>>>> a3a41bb3
                                     const map<string, Function> &env) {
     // We'll build it from inside out, starting from a store node,
     // then wrapping it in for loops.
 
-    // TODO(psuriana): Need to make sure the prod and cons of CopyPair are/
-    // in the same device
-
-    /*debug(0) << "\n\nFUNC NAME: " << func_name << ", prefix: " << prefix << ", vals: {";
-    for (size_t i = 0; i < values.size(); ++i) {
-        if (i > 0) {
-            debug(0) << ", ";
-        }
-        debug(0) << values[i];
-    }
-    debug(0) << "}, site: {";
-    for (size_t i = 0; i < site.size(); ++i) {
-        if (i > 0) {
-            debug(0) << ", ";
-        }
-        debug(0) << site[i];
-    }
-    debug(0) << "}\n\n";*/
-
     // Make the (multi-dimensional multi-valued) store node.
-<<<<<<< HEAD
-    // TODO(psuriana): How should we check if the copy elimination is indeed okay?
-    // TODO(psuriana): Have to make sure if the copy elision is done, it
-    // should have been within the scope of consumer buffer realization or
-    // if the consumer is the output, the store replacement should be fine
-    Stmt stmt;
-    const auto &iter = std::find_if(pointwise_copies.begin(), pointwise_copies.end(),
-        [&func_name](const std::pair<string, string> &cp) { return (cp.second == func_name); });
-    if (iter != pointwise_copies.end()) {
-        internal_assert(iter->second == func_name);
-        //debug(0) << "\t\tREPLACING STORE TO: " << func_name << " -> INTO STORE TO: " << iter->first << "\n\n";
-        stmt = Provide::make(iter->first, values, site);
-        // TODO(psuriana): Need to update call/load to func_name as well since
-        // it is now storing into iter->first (A bit weird with the possibility of
-        // having circular call, maybe shouldn't do anything when the function
-        // has updates?)
-=======
     Stmt stmt;
     const auto &iter = std::find_if(elision_pairs.begin(), elision_pairs.end(),
         [&func_name](const std::pair<string, string> &cp) { return (cp.second == func_name); });
     if (iter != elision_pairs.end()) {
         internal_assert(iter->second == func_name);
         stmt = Provide::make(iter->first, values, site);
->>>>>>> a3a41bb3
         stmt = SubstituteCalls(env, func_name, iter->first).mutate(stmt);
     } else {
         stmt = Provide::make(func_name, values, site);
     }
-<<<<<<< HEAD
-    //stmt = Provide::make(func_name, values, site);
-=======
->>>>>>> a3a41bb3
     internal_assert(stmt.defined());
 
     // A map of the dimensions for which we know the extent is a
@@ -481,19 +409,15 @@
 }
 
 // Build a loop nest about a provide node using a schedule
-Stmt build_provide_loop_nest(string func_name,
+Stmt build_provide_loop_nest(const map<string, Function> &env,
+                             string func_name,
                              string prefix,
                              int start_fuse,
                              const vector<string> &dims,
                              const FuncSchedule &f_sched,
                              const Definition &def,
                              bool is_update,
-<<<<<<< HEAD
-                             const map<string, string> &pointwise_copies,
-                             const map<string, Function> &env) {
-=======
                              const map<string, string> &elision_pairs) {
->>>>>>> a3a41bb3
 
     internal_assert(!is_update == def.is_init());
 
@@ -517,15 +441,9 @@
 
     // Default schedule/values if there is no specialization
     Stmt stmt = build_provide_loop_nest_helper(
-<<<<<<< HEAD
-        func_name, prefix, start_fuse, dims, site, values,
-        def.split_predicate(), f_sched, def.schedule(), is_update,
-        pointwise_copies, env);
-=======
         func_name, prefix, start_fuse, dims, site, values, def.split_predicate(),
         f_sched, def.schedule(), is_update, elision_pairs, env);
     stmt = inject_placeholder_prefetch(stmt, env, prefix, def.schedule().prefetches());
->>>>>>> a3a41bb3
 
     // Make any specialized copies
     const vector<Specialization> &specializations = def.specializations();
@@ -535,13 +453,8 @@
         const Definition &s_def = s.definition;
         Stmt then_case;
         if (s.failure_message.empty()) {
-<<<<<<< HEAD
-            then_case = build_provide_loop_nest(func_name, prefix, start_fuse, dims,
-                                                f_sched, s_def, is_update, pointwise_copies, env);
-=======
             then_case = build_provide_loop_nest(env, func_name, prefix, start_fuse, dims,
                                                 f_sched, s_def, is_update, elision_pairs);
->>>>>>> a3a41bb3
         } else {
             internal_assert(equal(c, const_true()));
             // specialize_fail() should only be possible on the final specialization
@@ -565,12 +478,8 @@
 // which it should be realized. It will compute at least those
 // bounds (depending on splits, it may compute more). This loop
 // won't do any allocation.
-<<<<<<< HEAD
-Stmt build_produce(Function f, const Target &target, const map<string, string> &pointwise_copies, const map<string, Function> &env) {
-=======
 Stmt build_produce(const map<string, Function> &env, Function f, const Target &target,
                    const map<string, string> &elision_pairs) {
->>>>>>> a3a41bb3
 
     if (f.has_extern_definition()) {
         // Call the external function
@@ -589,20 +498,6 @@
         vector<pair<Expr, int>> buffers_to_annotate;
         vector<Expr> buffers_contents_to_annotate;
 
-<<<<<<< HEAD
-        debug(0) << "\n\nPRODUCE EXTERN FUNCTION: " << f.name() << "\n";
-        for (const ExternFuncArgument &arg : args) {
-            if (arg.is_expr()) {
-                debug(0) << "\tExpr: " << arg.expr << "\n";
-            } else if (arg.is_func()) {
-                debug(0) << "\tFunc: " << Function(arg.func).name();
-            } else if (arg.is_buffer()) {
-                debug(0) << "\tBuffer: " << arg.buffer.name() << "\n";
-            } else if (arg.is_image_param()) {
-                debug(0) << "\tImage param: " << arg.image_param.name() << "\n";
-            } else {
-                internal_error << "Bad ExternFuncArgument type\n";
-=======
         string copy_new_dst_name;
         if (extern_name == "halide_buffer_copy") {
             const auto &iter = std::find_if(elision_pairs.begin(), elision_pairs.end(),
@@ -611,7 +506,6 @@
                 copy_new_dst_name = iter->first;
                 debug(4) << "...Replacing halide_buffer_copy store into: \"" << f.name()
                          << "\" with store into: " << copy_new_dst_name << "\n\n";
->>>>>>> a3a41bb3
             }
         }
 
@@ -620,24 +514,10 @@
                 extern_call_args.push_back(arg.expr);
             } else if (arg.is_func()) {
                 Function input(arg.func);
-<<<<<<< HEAD
-                string input_name = input.name();
-
-                if (extern_name == "halide_buffer_copy") {
-                    const auto &iter = std::find_if(pointwise_copies.begin(), pointwise_copies.end(),
-                        [&input](const std::pair<string, string> &cp) { return (cp.second == input.name()); });
-                    // TODO(psuriana): How should we handle if it is the input name that has matches
-                    if (iter != pointwise_copies.end()) {
-                        debug(0) << "\t\tREPLACING halide_buffer_copy STORE TO: " << input.name() << " -> INTO STORE TO: " << iter->first << "\n\n";
-                        input_name = iter->first;
-                    }
-                }
-=======
->>>>>>> a3a41bb3
 
                 if (input.schedule().store_level() == input.schedule().compute_level()) {
                     for (int k = 0; k < input.outputs(); k++) {
-                        string buf_name = input_name;
+                        string buf_name = input.name();
                         if (input.outputs() > 1) {
                             buf_name += "." + std::to_string(k);
                         }
@@ -657,7 +537,7 @@
                     string stage_name = input.name() + ".s" + std::to_string(input.updates().size()) + ".";
                     const vector<string> input_args = input.args();
                     for (int k = 0; k < input.outputs(); k++) {
-                        string src_buf_name = input_name;
+                        string src_buf_name = input.name();
                         if (input.outputs() > 1) {
                             src_buf_name += "." + std::to_string(k);
                         }
@@ -689,8 +569,7 @@
                         cropped_input = Call::make(type_of<struct halide_buffer_t *>(), Call::buffer_crop,
                                                    args, Call::Extern);
 
-                        // TODO(psuriana): Not sure if this tmp_buffer also need to be replaced or not
-                        string buf_name = input_name + "." + std::to_string(k) + ".tmp_buffer";
+                        string buf_name = input.name() + "." + std::to_string(k) + ".tmp_buffer";
                         extern_call_args.push_back(Variable::make(type_of<struct halide_buffer_t *>(), buf_name));
                         buffers_to_annotate.push_back({extern_call_args.back(), input.dimensions()});
                         buffers_contents_to_annotate.push_back(cropped_input);
@@ -729,12 +608,8 @@
         // buffer since the original buffer might be might be larger
         // than the region being copied (stored into).
         vector<pair<Expr, Expr>> cropped_buffers;
-<<<<<<< HEAD
-        if ((f.schedule().store_level() == f.schedule().compute_level())) {
-=======
         if ((f.schedule().store_level() == f.schedule().compute_level()) &&
             copy_new_dst_name.empty()) {
->>>>>>> a3a41bb3
             for (int j = 0; j < f.outputs(); j++) {
                 string buf_name = f.name();
                 if (f.outputs() > 1) {
@@ -784,11 +659,7 @@
 
                 output_buffer_t = Call::make(type_of<struct halide_buffer_t *>(), Call::buffer_crop, args, Call::Extern);
 
-<<<<<<< HEAD
-                string buf_name = f.name();
-=======
                 string buf_name = copy_new_dst_name.empty() ? f.name() : copy_new_dst_name;
->>>>>>> a3a41bb3
                 buf_name += "." + std::to_string(j) + ".tmp_buffer";
                 extern_call_args.push_back(Variable::make(type_of<struct halide_buffer_t *>(), buf_name));
                 // Since this is a temporary, internal-only buffer, make sure it's marked.
@@ -897,23 +768,15 @@
 
         string prefix = f.name() + ".s0.";
         vector<string> dims = f.args();
-<<<<<<< HEAD
-        return build_provide_loop_nest(f.name(), prefix, -1, dims, f.schedule(), f.definition(), false, pointwise_copies, env);
-=======
         return build_provide_loop_nest(env, f.name(), prefix, -1, dims, f.schedule(),
                                        f.definition(), false, elision_pairs);
->>>>>>> a3a41bb3
     }
 }
 
 // Build the loop nests that update a function (assuming it's a reduction).
-<<<<<<< HEAD
-vector<Stmt> build_update(Function f, const map<string, string> &pointwise_copies, const map<string, Function> &env) {
-=======
 vector<Stmt> build_update(const map<string, Function> &env,
                           Function f,
                           const map<string, string> &elision_pairs) {
->>>>>>> a3a41bb3
 
     vector<Stmt> updates;
 
@@ -923,29 +786,19 @@
         string prefix = f.name() + ".s" + std::to_string(i+1) + ".";
 
         vector<string> dims = f.args();
-<<<<<<< HEAD
-        Stmt loop = build_provide_loop_nest(f.name(), prefix, -1, dims, f.schedule(), def, true, pointwise_copies, env);
-=======
         Stmt loop = build_provide_loop_nest(env, f.name(), prefix, -1, dims,
                                             f.schedule(), def, true, elision_pairs);
->>>>>>> a3a41bb3
         updates.push_back(loop);
     }
 
     return updates;
 }
 
-<<<<<<< HEAD
-pair<Stmt, Stmt> build_production(Function func, const Target &target, const map<string, string> &pointwise_copies, const map<string, Function> &env) {
-    Stmt produce = build_produce(func, target, pointwise_copies, env);
-    vector<Stmt> updates = build_update(func, pointwise_copies, env);
-=======
 pair<Stmt, Stmt> build_production(const map<string, Function> &env, Function func,
                                   const Target &target,
                                   const map<string, string> &elision_pairs) {
     Stmt produce = build_produce(env, func, target, elision_pairs);
     vector<Stmt> updates = build_update(env, func, elision_pairs);
->>>>>>> a3a41bb3
 
     // Combine the update steps
     Stmt merged_updates = Block::make(updates);
@@ -1049,20 +902,6 @@
     bool is_output, found_store_level, found_compute_level;
     const Target &target;
     const map<string, Function> &env;
-<<<<<<< HEAD
-    const map<string, string> &pointwise_copies;
-
-    InjectRealization(const Function &f, bool o, const Target &t,
-                      const map<string, Function> &env,
-                      const map<string, string> &pointwise_copies)
-        : func(f), is_output(o), found_store_level(false),
-          found_compute_level(false), target(t), env(env),
-          pointwise_copies(pointwise_copies) {}
-
-private:
-    Stmt build_pipeline(Stmt consumer) {
-        pair<Stmt, Stmt> realization = build_production(func, target, pointwise_copies, env);
-=======
     const map<string, string> &elision_pairs;
 
     InjectRealization(const Function &f, bool o, const Target &t,
@@ -1075,7 +914,6 @@
 private:
     Stmt build_pipeline(Stmt consumer) {
         pair<Stmt, Stmt> realization = build_production(env, func, target, elision_pairs);
->>>>>>> a3a41bb3
 
         Stmt producer;
         if (realization.first.defined() && realization.second.defined()) {
@@ -1431,27 +1269,16 @@
     bool found_store_level, found_compute_level;
     const Target &target;
     const map<string, Function> &env;
-<<<<<<< HEAD
-    const map<string, string> &pointwise_copies;
-=======
     const map<string, string> &elision_pairs;
->>>>>>> a3a41bb3
     LoopLevel compute_level;
     LoopLevel store_level;
 
     InjectGroupRealization(const vector<Function> &g, const vector<bool> &o,
                            const Target &t, const map<string, Function> &env,
-<<<<<<< HEAD
-                           const map<string, string> &pointwise_copies)
-            : group(g), is_output_list(o), found_store_level(false),
-              found_compute_level(false), target(t), env(env),
-              pointwise_copies(pointwise_copies) {
-=======
                            const map<string, string> &elision_pairs)
             : group(g), is_output_list(o), found_store_level(false),
               found_compute_level(false), target(t), env(env),
               elision_pairs(elision_pairs) {
->>>>>>> a3a41bb3
         internal_assert(!group.empty());
         internal_assert(group.size() == is_output_list.size());
 
@@ -1684,13 +1511,8 @@
         }
 
         const vector<string> f_args = f.args();
-<<<<<<< HEAD
-        Stmt produce = build_provide_loop_nest(f.name(), prefix, start_fuse, f_args,
-                                               f.schedule(), def, is_update, pointwise_copies, env);
-=======
         Stmt produce = build_provide_loop_nest(env, f.name(), prefix, start_fuse, f_args,
                                                f.schedule(), def, is_update, elision_pairs);
->>>>>>> a3a41bb3
 
         // Strip off the containing lets. The bounds of the parent fused loop
         // (i.e. the union bounds) might refer to them, so we need to move them
@@ -2483,18 +2305,7 @@
 
     validate_fused_groups_schedule(fused_groups, env);
 
-<<<<<<< HEAD
-    map<string, string> pointwise_copies = get_pointwise_copies(env);
-    debug(0) << "\nPointwise copies:\n";
-    for (const auto &p : pointwise_copies) {
-        debug(0) << "cons: " << p.first << " -> prod: " << p.second << "\n";
-        debug(0) << "\t\tcons: " << print_function(env.at(p.first)) << "\n";
-        debug(0) << "\t\tprod: " << print_function(env.at(p.second)) << "\n\n";
-    }
-    debug(0) << "\n";
-=======
     map<string, string> elision_pairs = get_valid_copy_elision_pairs(outputs, env);
->>>>>>> a3a41bb3
 
     for (size_t i = fused_groups.size(); i > 0; --i) {
         const vector<string> &group = fused_groups[i-1];
@@ -2537,20 +2348,12 @@
                 s = inline_function(s, funcs[0]);
             } else {
                 debug(1) << "Injecting realization of " << funcs[0].name() << '\n';
-<<<<<<< HEAD
-                InjectRealization injector(funcs[0], is_output_list[0], target, env, pointwise_copies);
-=======
                 InjectRealization injector(funcs[0], is_output_list[0], target, env, elision_pairs);
->>>>>>> a3a41bb3
                 s = injector.mutate(s);
                 internal_assert(injector.found_store_level && injector.found_compute_level);
             }
         } else {
-<<<<<<< HEAD
-            InjectGroupRealization injector(funcs, is_output_list, target, env, pointwise_copies);
-=======
             InjectGroupRealization injector(funcs, is_output_list, target, env, elision_pairs);
->>>>>>> a3a41bb3
             s = injector.mutate(s);
             internal_assert(injector.found_store_level && injector.found_compute_level);
         }
@@ -2558,13 +2361,9 @@
         debug(2) << s << '\n';
     }
 
-<<<<<<< HEAD
-    s = ReplaceWithUndef(pointwise_copies).mutate(s);
-=======
     // Replace the values being stored by the consumers of copy-elision
     // pairs with undefs
     s = ReplaceWithUndef(elision_pairs).mutate(s);
->>>>>>> a3a41bb3
 
     // We can remove the loop over root now
     const For *root_loop = s.as<For>();
