--- conflicted
+++ resolved
@@ -629,7 +629,6 @@
         stream << ") HALIDE_FUNCTION_ATTRS {\n";
         indent += 1;
 
-<<<<<<< HEAD
         if (uses_vector_types) {
             do_indent();
             stream << "halide_error("
@@ -647,21 +646,17 @@
             do_indent();
             stream << "return -1;\n";
         } else {
+            // Emit a local user_context we can pass in all cases, either
+            // aliasing __user_context or nullptr.
+            if (!is_header()) {
+                do_indent();
+                stream << "void * const _ucon = " 
+                       << (have_user_context ? "const_cast<void *>(__user_context)" : "nullptr")
+                       << ";\n";
+            }
+
             // Emit the body
             print(f.body);
-=======
-        // Emit a local user_context we can pass in all cases, either
-        // aliasing __user_context or nullptr.
-        if (!is_header()) {
-            do_indent();
-            stream << "void * const _ucon = " 
-                   << (have_user_context ? "const_cast<void *>(__user_context)" : "nullptr")
-                   << ";\n";
-        }
-
-        // Emit the body
-        print(f.body);
->>>>>>> 0291c15f
 
             // Return success.
             do_indent();
