--- conflicted
+++ resolved
@@ -1922,11 +1922,7 @@
  * in evaluating an expression. Equivalent to no_float_simplify plus
  * turning on the StrictFloat target flag within a certain scope.
  * May not be implemented for all backends. (E.g. it is difficult to do
-<<<<<<< HEAD
- * this for C++ code generation as it depends on the compielr flags used to
-=======
  * this for C++ code generation as it depends on the compiler flags used to
->>>>>>> d1a49586
  * compile the generated code. */
 inline Expr strict_float(Expr e) {
     Type t = e.type();
