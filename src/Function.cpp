--- conflicted
+++ resolved
@@ -72,16 +72,11 @@
 
     std::vector<ExternFuncArgument> extern_arguments;
     std::string extern_function_name;
-<<<<<<< HEAD
-    NameMangling extern_mangling;
-    DeviceAPI extern_function_device_api;
-    bool extern_uses_old_buffer_t;
-    Expr extern_proxy_expr;
-=======
+
     NameMangling extern_mangling = NameMangling::Default;
     DeviceAPI extern_function_device_api = DeviceAPI::Host;
     bool extern_uses_old_buffer_t = false;
->>>>>>> f18a94b7
+    Expr extern_proxy_expr;
 
     bool trace_loads = false, trace_stores = false, trace_realizations = false;
 
@@ -303,20 +298,9 @@
     // If the FunctionContents has already been deep-copied previously, i.e.
     // it's in the 'copied_map', use the deep-copied version from the map instead
     // of creating a new deep-copy
-<<<<<<< HEAD
-    IntrusivePtr<FunctionContents> &copied_func = copied_map[src.func];
-    if (copied_func.defined()) {
-        copy.func = copied_func;
-    } else {
-        debug(0) << "Deep copy: " << Function(src.func).name() << "\n";
-        copy.func = deep_copy_function_contents_helper(src.func, copied_map);
-        copied_map[src.func] = copy.func;
-    }
-=======
     FunctionPtr &copied_func = copied_map[src.func];
     internal_assert(copied_func.defined());
     copy.func = copied_func;
->>>>>>> f18a94b7
     return copy;
 }
 
