#ifndef HALIDE_TARGET_H
#define HALIDE_TARGET_H

/** \file
 * Defines the structure that describes a Halide target.
 */

#include <stdint.h>
#include <bitset>
#include <string>

#include "Error.h"
#include "Type.h"
#include "Util.h"
#include "Expr.h"
#include "runtime/HalideRuntime.h"

namespace Halide {

/** A struct representing a target machine and os to generate code for. */
struct Target {
    /** The operating system used by the target. Determines which
     * system calls to generate.
     * Corresponds to os_name_map in Target.cpp. */
    enum OS {OSUnknown = 0, Linux, Windows, OSX, Android, IOS, QuRT, NoOS} os;

    /** The architecture used by the target. Determines the
     * instruction set to use.
     * Corresponds to arch_name_map in Target.cpp. */
    enum Arch {ArchUnknown = 0, X86, ARM, MIPS, Hexagon, POWERPC} arch;

    /** The bit-width of the target machine. Must be 0 for unknown, or 32 or 64. */
    int bits;

    /** Optional features a target can have.
     * Corresponds to feature_name_map in Target.cpp.
     * See definitions in HalideRuntime.h for full information.
     */
    enum Feature {
        JIT = halide_target_feature_jit,
        Debug = halide_target_feature_debug,
        NoAsserts = halide_target_feature_no_asserts,
        NoBoundsQuery = halide_target_feature_no_bounds_query,
        SSE41 = halide_target_feature_sse41,
        AVX = halide_target_feature_avx,
        AVX2 = halide_target_feature_avx2,
        FMA = halide_target_feature_fma,
        FMA4 = halide_target_feature_fma4,
        F16C = halide_target_feature_f16c,
        ARMv7s = halide_target_feature_armv7s,
        NoNEON = halide_target_feature_no_neon,
        VSX = halide_target_feature_vsx,
        POWER_ARCH_2_07 = halide_target_feature_power_arch_2_07,
        CUDA = halide_target_feature_cuda,
        CUDACapability30 = halide_target_feature_cuda_capability30,
        CUDACapability32 = halide_target_feature_cuda_capability32,
        CUDACapability35 = halide_target_feature_cuda_capability35,
        CUDACapability50 = halide_target_feature_cuda_capability50,
        CUDACapability61 = halide_target_feature_cuda_capability61,
        OpenCL = halide_target_feature_opencl,
        CLDoubles = halide_target_feature_cl_doubles,
        CLHalf = halide_target_feature_cl_half,
        OpenGL = halide_target_feature_opengl,
        OpenGLCompute = halide_target_feature_openglcompute,
        UserContext = halide_target_feature_user_context,
        Matlab = halide_target_feature_matlab,
        Profile = halide_target_feature_profile,
        NoRuntime = halide_target_feature_no_runtime,
        Metal = halide_target_feature_metal,
        MinGW = halide_target_feature_mingw,
        CPlusPlusMangling = halide_target_feature_c_plus_plus_mangling,
        LargeBuffers = halide_target_feature_large_buffers,
        HVX_64 = halide_target_feature_hvx_64,
        HVX_128 = halide_target_feature_hvx_128,
        HVX_v62 = halide_target_feature_hvx_v62,
        HVX_v65 = halide_target_feature_hvx_v65,
        HVX_v66 = halide_target_feature_hvx_v66,
        HVX_shared_object = halide_target_feature_hvx_use_shared_object,
        FuzzFloatStores = halide_target_feature_fuzz_float_stores,
        SoftFloatABI = halide_target_feature_soft_float_abi,
        MSAN = halide_target_feature_msan,
        AVX512 = halide_target_feature_avx512,
        AVX512_KNL = halide_target_feature_avx512_knl,
        AVX512_Skylake = halide_target_feature_avx512_skylake,
        AVX512_Cannonlake = halide_target_feature_avx512_cannonlake,
        TraceLoads = halide_target_feature_trace_loads,
        TraceStores = halide_target_feature_trace_stores,
        TraceRealizations = halide_target_feature_trace_realizations,
<<<<<<< HEAD
        D3D12Compute = halide_target_feature_d3d12compute,
        FeatureEnd = halide_target_feature_end,
=======
        StrictFloat = halide_target_feature_strict_float,
        FeatureEnd = halide_target_feature_end
>>>>>>> 2e755c05
    };
    Target() : os(OSUnknown), arch(ArchUnknown), bits(0) {}
    Target(OS o, Arch a, int b, std::vector<Feature> initial_features = std::vector<Feature>())
        : os(o), arch(a), bits(b) {
        for (size_t i = 0; i < initial_features.size(); i++) {
            set_feature(initial_features[i]);
        }
    }

    /** Given a string of the form used in HL_TARGET
     * (e.g. "x86-64-avx"), construct the Target it specifies. Note
     * that this always starts with the result of get_host_target(),
     * replacing only the parts found in the target string, so if you
     * omit (say) an OS specification, the host OS will be used
     * instead. An empty string is exactly equivalent to
     * get_host_target().
     *
     * Invalid target strings will fail with a user_error.
     */
    // @{
    explicit Target(const std::string &s);
    explicit Target(const char *s);
    // @}

    /** Check if a target string is valid. */
    static bool validate_target_string(const std::string &s);

    void set_feature(Feature f, bool value = true) {
        if (f == FeatureEnd) return;
        user_assert(f < FeatureEnd) << "Invalid Target feature.\n";
        features.set(f, value);
    }

    void set_features(std::vector<Feature> features_to_set, bool value = true) {
        for (Feature f : features_to_set) {
            set_feature(f, value);
        }
    }

    bool has_feature(Feature f) const {
        if (f == FeatureEnd) return true;
        user_assert(f < FeatureEnd) << "Invalid Target feature.\n";
        return features[f];
    }

    bool features_any_of(std::vector<Feature> test_features) const {
        for (Feature f : test_features) {
            if (has_feature(f)) {
                return true;
            }
        }
        return false;
    }

    bool features_all_of(std::vector<Feature> test_features) const {
        for (Feature f : test_features) {
            if (!has_feature(f)) {
                return false;
            }
        }
        return true;
    }

    /** Return a copy of the target with the given feature set.
     * This is convenient when enabling certain features (e.g. NoBoundsQuery)
     * in an initialization list, where the target to be mutated may be
     * a const reference. */
    Target with_feature(Feature f) const {
        Target copy = *this;
        copy.set_feature(f);
        return copy;
    }

    /** Return a copy of the target with the given feature cleared.
     * This is convenient when disabling certain features (e.g. NoBoundsQuery)
     * in an initialization list, where the target to be mutated may be
     * a const reference. */
    Target without_feature(Feature f) const {
        Target copy = *this;
        copy.set_feature(f, false);
        return copy;
    }

    /** Is a fully feature GPU compute runtime enabled? I.e. is
     * Func::gpu_tile and similar going to work? Currently includes
     * CUDA, OpenCL, Metal and D3D12Compute. We do not include OpenGL,
     * because it is not capable of gpgpu, and is not scheduled via
     * Func::gpu_tile.
     * TODO: Should OpenGLCompute be included here? */
    bool has_gpu_feature() const {
        return has_feature(CUDA) || has_feature(OpenCL) || has_feature(Metal) || has_feature(D3D12Compute);
    }

    /** Does this target allow using a certain type. Generally all
     * types except 64-bit float and int/uint should be supported by
     * all backends.
     *
     * It is likely better to call the version below which takes a DeviceAPI.
     */
    bool supports_type(const Type &t) const {
        if (t.bits() == 64) {
            if (t.is_float()) {
                return !has_feature(Metal) &&
                       !has_feature(D3D12Compute) &&
                       (!has_feature(Target::OpenCL) || has_feature(Target::CLDoubles));
            } else {
                return !has_feature(Metal) && !has_feature(D3D12Compute);
            }
        }
        return true;
    }

    /** Does this target allow using a certain type on a certain device.
     * This is the prefered version of this routine.
     */
    bool supports_type(const Type &t, DeviceAPI device) const;

    /** Returns whether a particular device API can be used with this
     * Target. */
    bool supports_device_api(DeviceAPI api) const;

    bool operator==(const Target &other) const {
      return os == other.os &&
          arch == other.arch &&
          bits == other.bits &&
          features == other.features;
    }

    bool operator!=(const Target &other) const {
      return !(*this == other);
    }

    /** Convert the Target into a string form that can be reconstituted
     * by merge_string(), which will always be of the form
     *
     *   arch-bits-os-feature1-feature2...featureN.
     *
     * Note that is guaranteed that Target(t1.to_string()) == t1,
     * but not that Target(s).to_string() == s (since there can be
     * multiple strings that parse to the same Target)...
     * *unless* t1 contains 'unknown' fields (in which case you'll get a string
     * that can't be parsed, which is intentional).
     */
    std::string to_string() const;

    /** Given a data type, return an estimate of the "natural" vector size
     * for that data type when compiling for this Target. */
    int natural_vector_size(Halide::Type t) const {
        user_assert(os != OSUnknown && arch != ArchUnknown && bits != 0)
            << "natural_vector_size cannot be used on a Target with Unknown values.\n";

        const bool is_integer = t.is_int() || t.is_uint();
        const int data_size = t.bytes();

        if (arch == Target::Hexagon) {
            if (is_integer) {
                // HVX is either 64 or 128 *byte* vector size.
                if (has_feature(Halide::Target::HVX_128)) {
                    return 128 / data_size;
                } else if (has_feature(Halide::Target::HVX_64)) {
                    return 64 / data_size;
                } else {
                    user_error << "Target uses hexagon arch without hvx_128 or hvx_64 set.\n";
                    return 0;
                }
            } else {
                // HVX does not have vector float instructions.
                return 1;
            }
        } else if (arch == Target::X86) {
            if (is_integer && (has_feature(Halide::Target::AVX512_Skylake) ||
                               has_feature(Halide::Target::AVX512_Cannonlake))) {
                // AVX512BW exists on Skylake and Cannonlake
                return 64 / data_size;
            } else if (t.is_float() && (has_feature(Halide::Target::AVX512) ||
                                        has_feature(Halide::Target::AVX512_KNL) ||
                                        has_feature(Halide::Target::AVX512_Skylake) ||
                                        has_feature(Halide::Target::AVX512_Cannonlake))) {
                // AVX512F is on all AVX512 architectures
                return 64 / data_size;
            } else if (has_feature(Halide::Target::AVX2)) {
                // AVX2 uses 256-bit vectors for everything.
                return 32 / data_size;
            } else if (!is_integer && has_feature(Halide::Target::AVX)) {
                // AVX 1 has 256-bit vectors for float, but not for
                // integer instructions.
                return 32 / data_size;
            } else {
                // SSE was all 128-bit. We ignore MMX.
                return 16 / data_size;
            }
        } else {
            // Assume 128-bit vectors on other targets.
            return 16 / data_size;
        }
    }

    /** Given a data type, return an estimate of the "natural" vector size
     * for that data type when compiling for this Target. */
    template <typename data_t>
    int natural_vector_size() const {
        return natural_vector_size(type_of<data_t>());
    }

    /** Return true iff 64 bits and has_feature(LargeBuffers). */
    bool has_large_buffers() const {
        return bits == 64 && has_feature(LargeBuffers);
    }

    /** Return the maximum buffer size in bytes supported on this
     * Target. This is 2^31 - 1 except on 64-bit targets when the LargeBuffers
     * feature is enabled, which expands the maximum to 2^63 - 1. */
    int64_t maximum_buffer_size() const {
        if (has_large_buffers()) {
            return (((uint64_t)1) << 63) - 1;
        } else {
            return (((uint64_t)1) << 31) - 1;
        }
    }

    /** Was libHalide compiled with support for this target? */
    bool supported() const;

private:
    /** A bitmask that stores the active features. */
    std::bitset<FeatureEnd> features;
};

/** Return the target corresponding to the host machine. */
Target get_host_target();

/** Return the target that Halide will use. If HL_TARGET is set it
 * uses that. Otherwise calls \ref get_host_target */
Target get_target_from_environment();

/** Return the target that Halide will use for jit-compilation. If
 * HL_JIT_TARGET is set it uses that. Otherwise calls \ref
 * get_host_target. Throws an error if the architecture, bit width,
 * and OS of the target do not match the host target, so this is only
 * useful for controlling the feature set. */
Target get_jit_target_from_environment();

/** Get the Target feature corresponding to a DeviceAPI. For device
 * apis that do not correspond to any single target feature, returns
 * Target::FeatureEnd */
Target::Feature target_feature_for_device_api(DeviceAPI api);

namespace Internal {

void target_test();

}

}

#endif<|MERGE_RESOLUTION|>--- conflicted
+++ resolved
@@ -86,13 +86,9 @@
         TraceLoads = halide_target_feature_trace_loads,
         TraceStores = halide_target_feature_trace_stores,
         TraceRealizations = halide_target_feature_trace_realizations,
-<<<<<<< HEAD
         D3D12Compute = halide_target_feature_d3d12compute,
-        FeatureEnd = halide_target_feature_end,
-=======
         StrictFloat = halide_target_feature_strict_float,
         FeatureEnd = halide_target_feature_end
->>>>>>> 2e755c05
     };
     Target() : os(OSUnknown), arch(ArchUnknown), bits(0) {}
     Target(OS o, Arch a, int b, std::vector<Feature> initial_features = std::vector<Feature>())
